--- conflicted
+++ resolved
@@ -5,79 +5,16 @@
 import SwiftUI
 import Charts
 
-<<<<<<< HEAD
-struct RangeSimpleOverview: View {
-
-    var data = SalesData.last12Months
-
-    var body: some View {
-
-        Chart(data, id: \.month) {
-            BarMark(
-                x: .value("Month", $0.month, unit: .month),
-                yStart: .value("Sales Min", $0.dailyMin),
-                yEnd: .value("Sales Max", $0.dailyMax),
-                width: .fixed(10)
-            )
-            .foregroundStyle(.blue.gradient)
-            .clipShape(Capsule())
-        }
-        .accessibilityChartDescriptor(self)
-        .chartXAxis(.hidden)
-        .chartYAxis(.hidden)
-        .frame(height: Constants.previewChartHeight)
-    }
-}
-
-=======
->>>>>>> 5db068f9
 struct RangeSimple: View {
 	var isOverview: Bool
+
+    @State var data = SalesData.last12Months
 
     @State private var barWidth = 10.0
     @State private var chartColor: Color = .blue
     @State private var isShowingPoints = false
     
     var body: some View {
-<<<<<<< HEAD
-        List {
-            Section {
-                Chart(SalesData.last12Months, id: \.month) {
-                    BarMark(
-                        x: .value("Month", $0.month, unit: .month),
-                        yStart: .value("Sales Min", $0.dailyMin),
-                        yEnd: .value("Sales Max", $0.dailyMax),
-                        width: .fixed(barWidth)
-                    )
-                    .accessibilityLabel("\($0.month.formatted(.dateTime.month(.wide)))")
-                    .accessibilityValue("Sales: \($0.sales), Min: \($0.dailyMin), Max: \($0.dailyMax)")
-                    .clipShape(Capsule())
-                    .foregroundStyle(chartColor.gradient)
-                    
-                    if isShowingPoints {
-                        PointMark(
-                            x: .value("Month", $0.month, unit: .month),
-                            y: .value("Sales Min", $0.dailyMin)
-                        )
-                        .offset(y: -(5 + barWidth / 4))
-                        .foregroundStyle(.yellow.gradient)
-                        .symbolSize(barWidth * 5)
-                        
-                        PointMark(
-                            x: .value("Month", $0.month, unit: .month),
-                            y: .value("Sales Max", $0.dailyMax)
-                        )
-                        .offset(y: 5 + barWidth / 4)
-                        .foregroundStyle(.yellow.gradient)
-                        .symbolSize(barWidth * 5)
-                    }
-                }
-                .frame(height: Constants.detailChartHeight)
-            }
-            customisation
-        }
-        .navigationBarTitle(ChartType.rangeSimple.title, displayMode: .inline)
-=======
 		if isOverview {
 			chart
 		} else {
@@ -90,17 +27,19 @@
 			}
 			.navigationBarTitle(ChartType.rangeSimple.title, displayMode: .inline)
 		}
->>>>>>> 5db068f9
     }
 
 	private var chart: some View {
-		Chart(SalesData.last12Months, id: \.month) {
+		Chart(data, id: \.month) {
 			BarMark(
 				x: .value("Month", $0.month, unit: .month),
 				yStart: .value("Sales Min", $0.dailyMin),
 				yEnd: .value("Sales Max", $0.dailyMax),
                 width: .fixed(isOverview ? 10 : barWidth)
 			)
+            .accessibilityLabel("\($0.month.formatted(.dateTime.month(.wide)))")
+            .accessibilityValue("Sales: \($0.sales), Min: \($0.dailyMin), Max: \($0.dailyMax)")
+            .accessibilityHidden(isOverview)
 			.clipShape(Capsule())
 			.foregroundStyle(chartColor.gradient)
 
@@ -122,6 +61,7 @@
 				.symbolSize(barWidth * 5)
 			}
 		}
+        .accessibilityChartDescriptor(self)
 		.chartYAxis(isOverview ? .hidden : .automatic)
 		.chartXAxis(isOverview ? .hidden : .automatic)
 		.frame(height: isOverview ? Constants.previewChartHeight : Constants.detailChartHeight)
@@ -146,6 +86,76 @@
     }
 }
 
+// MARK: - Accessibility
+
+extension RangeSimple: AXChartDescriptorRepresentable {
+    func makeChartDescriptor() -> AXChartDescriptor {
+        
+        let dateStringConverter: ((Date) -> (String)) = { date in
+            date.formatted(.dateTime.month(.wide))
+        }
+        
+        let min = data.map(\.dailyMin).min() ?? 0
+        let max = data.map(\.dailyMax).max() ?? 0
+        let salesMin = data.map(\.sales).min() ?? 0
+        let salesMax = data.map(\.sales).max() ?? 0
+
+        let xAxis = AXCategoricalDataAxisDescriptor(
+            title: "Month",
+            categoryOrder: data.map { dateStringConverter($0.month) }
+        )
+
+        let yAxis = AXNumericDataAxisDescriptor(
+            title: "Sales Average",
+            range: Double(min)...Double(max),
+            gridlinePositions: []
+        ) { value in "\(Int(value)) sales per day average" }
+
+        // Create axes for the daily min/max and sales
+        // and use the standard X/Y axes for month vs daily average
+        let salesAxis = AXNumericDataAxisDescriptor(
+            title: "Total Sales",
+            range: Double(salesMin)...Double(salesMax),
+            gridlinePositions: []
+        ) { value in "\(Int(value)) total sales" }
+
+        let minAxis = AXNumericDataAxisDescriptor(
+            title: "Daily Minimum Sales",
+            range: Double(min)...Double(max),
+            gridlinePositions: []
+        ) { value in "\(Int(value)) sales min" }
+
+        let maxAxis = AXNumericDataAxisDescriptor(
+            title: "Daily Maximum Sales",
+            range: Double(min)...Double(max),
+            gridlinePositions: []
+        ) { value in "\(Int(value)) sales max" }
+
+        let series = AXDataSeriesDescriptor(
+            name: "Daily sales ranges per month",
+            isContinuous: false,
+            dataPoints: data.map {
+                .init(x: dateStringConverter($0.month),
+                      y: Double($0.dailyAverage),
+                      additionalValues: [.number(Double($0.sales)),
+                                         .number(Double($0.dailyMin)),
+                                         .number(Double($0.dailyMax))])
+            }
+        )
+
+        return AXChartDescriptor(
+            title: "Sales per day",
+            summary: nil,
+            xAxis: xAxis,
+            yAxis: yAxis,
+            additionalAxes: [salesAxis, minAxis, maxAxis],
+            series: [series]
+        )
+    }
+}
+
+// MARK: - Preview
+
 struct RangeSimple_Previews: PreviewProvider {
     static var previews: some View {
         RangeSimple(isOverview: true)
