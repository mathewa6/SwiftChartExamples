--- conflicted
+++ resolved
@@ -5,41 +5,10 @@
 import SwiftUI
 import Charts
 
-<<<<<<< HEAD
-struct CandleStickChartOverview: View {
-    let currentPrices: [StockData.StockPrice] = StockData.appleFirst7Months
-    
-    var body: some View {
-        Chart(currentPrices) { (price: StockData.StockPrice) in
-            BarMark(
-                x: .value("Date", price.timestamp),
-                yStart: .value("Open", price.open),
-                yEnd: .value("Close", price.close),
-                width: 8
-            )
-            .foregroundStyle(price.open < price.close ? .blue : .red)
-            BarMark(
-                x: .value("Date", price.timestamp),
-                yStart: .value("High", price.high),
-                yEnd: .value("Low", price.low),
-                width: 2
-            )
-            .foregroundStyle(price.open < price.close ? .blue : .red)
-        }
-        .accessibilityChartDescriptor(self)
-        .chartXAxis(.hidden)
-        .chartYAxis(.hidden)
-        .chartYScale(domain: 35...45)
-        .frame(height: Constants.previewChartHeight)
-    }
-}
-
-=======
->>>>>>> 5db068f9
 struct CandleStickChart: View {
 	var isOverview: Bool
 
-    private var currentPrices: [StockData.StockPrice]
+    var currentPrices: [StockData.StockPrice]
     @State private var selectedPrice: StockData.StockPrice?
 
 	init(isOverview: Bool) {
@@ -48,53 +17,6 @@
 	}
 
     var body: some View {
-<<<<<<< HEAD
-        List {
-            Section {
-                Chart(currentPrices) { (price: StockData.StockPrice) in
-                    CandleStickMark(
-                        timestamp: .value("Date", price.timestamp),
-                        open: .value("Open", price.open),
-                        high: .value("High", price.high),
-                        low: .value("Low", price.low),
-                        close: .value("Close", price.close)
-                    )
-                    .accessibilityLabel("\(price.timestamp.formatted(date: .complete, time: .omitted)): \(price.accessibilityTrendSummary)")
-                    .accessibilityValue(price.accessibilityDescription)
-                    .foregroundStyle(price.isClosingHigher ? .blue : .red)
-                }
-                .frame(height: Constants.detailChartHeight)
-                .chartYAxis { AxisMarks(preset: .extended) }
-                .chartOverlay { proxy in
-                    GeometryReader { geo in
-                        Rectangle().fill(.clear).contentShape(Rectangle())
-                            .gesture(
-                                SpatialTapGesture()
-                                    .onEnded { value in
-                                        let element = findElement(location: value.location, proxy: proxy, geometry: geo)
-                                        if selectedPrice?.timestamp == element?.timestamp {
-                                            // If tapping the same element, clear the selection.
-                                            selectedPrice = nil
-                                        } else {
-                                            selectedPrice = element
-                                        }
-                                    }
-                                    .exclusively(
-                                        before: DragGesture()
-                                            .onChanged { value in
-                                                selectedPrice = findElement(location: value.location, proxy: proxy, geometry: geo)
-                                            }
-                                    )
-                            )
-                    }
-                }
-                .chartOverlay { proxy in
-                    ZStack(alignment: .topLeading) {
-                        GeometryReader { geo in
-                            if let selectedPrice {
-                                let dateInterval = Calendar.current.dateInterval(of: .day, for: selectedPrice.timestamp)!
-                                let startPositionX1 = proxy.position(forX: dateInterval.start) ?? 0
-=======
 		if isOverview {
 			chart
 				.chartYScale(domain: 35...45)
@@ -110,7 +32,6 @@
 			}
 			.navigationTitle(ChartType.candleStick.title)
 		}
->>>>>>> 5db068f9
 
     }
 
@@ -124,6 +45,9 @@
 				low: .value("Low", price.low),
 				close: .value("Close", price.close)
 			)
+            .accessibilityLabel("\(price.timestamp.formatted(date: .complete, time: .omitted)): \(price.accessibilityTrendSummary)")
+            .accessibilityValue(price.accessibilityDescription)
+            .accessibilityHidden(isOverview)
 			.foregroundStyle(price.open < price.close ? .blue : .red)
 		}
 		.chartYAxis { AxisMarks(preset: .extended) }
@@ -180,6 +104,7 @@
 				}
 			}
 		}
+        .accessibilityChartDescriptor(self)
 		.chartYAxis(isOverview ? .hidden : .automatic)
 		.chartXAxis(isOverview ? .hidden : .automatic)
 		.frame(height: isOverview ? Constants.previewChartHeight : Constants.detailChartHeight)
@@ -215,40 +140,95 @@
     let close: PlottableValue<Decimal>
     
     var body: some ChartContent {
-<<<<<<< HEAD
-        // Composite ChartContent MUST be grouped into a plot for accessibility to work
         Plot {
+            // Composite ChartContent MUST be grouped into a plot for accessibility to work
             BarMark(
                 x: timestamp,
                 yStart: open,
                 yEnd: close,
-                width: 4
+                width: isOverview ? 8 : 4
             )
-            
             BarMark(
                 x: timestamp,
                 yStart: high,
                 yEnd: low,
-                width: 1
+                width: isOverview ? 2 : 1
             )
         }
-        
-=======
-        BarMark(
-            x: timestamp,
-            yStart: open,
-            yEnd: close,
-			width: isOverview ? 8 : 4
+    }
+}
+
+// MARK: - Accessibility
+
+extension CandleStickChart: AXChartDescriptorRepresentable {
+    func makeChartDescriptor() -> AXChartDescriptor {
+        
+        let dateStringConverter: ((Date) -> (String)) = { date in
+            date.formatted(date: .abbreviated, time: .omitted)
+        }
+        
+        // These closures help find the min/max for each axis
+        let lowestValue: ((KeyPath<StockData.StockPrice, Decimal>) -> (Double)) = { path in
+            return currentPrices.map { $0[keyPath: path]} .min()?.asDouble ?? 0
+        }
+        let highestValue: ((KeyPath<StockData.StockPrice, Decimal>) -> (Double)) = { path in
+            return currentPrices.map { $0[keyPath: path]} .max()?.asDouble ?? 0
+        }
+        
+        let xAxis = AXCategoricalDataAxisDescriptor(
+            title: "Date",
+            categoryOrder: currentPrices.map { dateStringConverter($0.timestamp) }
         )
-        BarMark(
-            x: timestamp,
-            yStart: high,
-            yEnd: low,
-			width: isOverview ? 2 : 1
+        
+        // Add axes for each data point captured in the candlestick
+        let closeAxis = AXNumericDataAxisDescriptor(
+            title: "Closing Price",
+            range: 0...highestValue(\.close),
+            gridlinePositions: []
+        ) { value in "Closing: \(value.formatted(.currency(code: "USD")))" }
+        
+        let openAxis = AXNumericDataAxisDescriptor(
+            title: "Opening Price",
+            range: lowestValue(\.open)...highestValue(\.open),
+            gridlinePositions: []
+        ) { value in "Opening: \(value.formatted(.currency(code: "USD")))" }
+        
+        let highAxis = AXNumericDataAxisDescriptor(
+            title: "Highest Price",
+            range: lowestValue(\.high)...highestValue(\.high),
+            gridlinePositions: []
+        ) { value in "High: \(value.formatted(.currency(code: "USD")))" }
+        
+        let lowAxis = AXNumericDataAxisDescriptor(
+            title: "Lowest Price",
+            range: lowestValue(\.low)...highestValue(\.low),
+            gridlinePositions: []
+        ) { value in "Low: \(value.formatted(.currency(code: "USD")))" }
+        
+        let series = AXDataSeriesDescriptor(
+            name: "Apple Stock Price",
+            isContinuous: false,
+            dataPoints: currentPrices.map {
+                .init(x: dateStringConverter($0.timestamp),
+                      y: $0.close.asDouble,
+                      additionalValues: [.number($0.open.asDouble),
+                                         .number($0.high.asDouble),
+                                         .number($0.low.asDouble)])
+            }
         )
->>>>>>> 5db068f9
-    }
-}
+        
+        return AXChartDescriptor(
+            title: "Apple Stock Price",
+            summary: nil,
+            xAxis: xAxis,
+            yAxis: closeAxis,
+            additionalAxes: [openAxis, highAxis, lowAxis],
+            series: [series]
+        )
+    }
+}
+
+// MARK: - Preview
 
 struct PriceAnnotation: View {
     private var price: StockData.StockPrice
