--- conflicted
+++ resolved
@@ -55,22 +55,9 @@
                         low: .value("Low", price.low),
                         close: .value("Close", price.close)
                     )
-<<<<<<< HEAD
                     .accessibilityLabel("\(price.timestamp.formatted(date: .complete, time: .omitted)): \(price.accessibilityTrendSummary)")
                     .accessibilityValue(price.accessibilityDescription)
                     .foregroundStyle(price.isClosingHigher ? .blue : .red)
-                    
-                    if let selectedPrice {
-                        RuleMark(x: .value("Selected Date", selectedPrice.timestamp))
-                            .foregroundStyle(.gray.opacity(0.3))
-                            .annotation(position: .top, alignment: .center, spacing: -100) {
-                                PriceAnnotation(for: selectedPrice)
-                                    .offset(x: annotationOffset)
-                            }
-                    }
-=======
-                    .foregroundStyle(price.open < price.close ? .blue : .red)
->>>>>>> 5c3fd8d6
                 }
                 .frame(height: Constants.detailChartHeight)
                 .chartYAxis { AxisMarks(preset: .extended) }
