//
// Copyright © 2022 Swift Charts Examples.
// Open Source - MIT License

import SwiftUI
import Charts

<<<<<<< HEAD
struct SingleBarOverview: View {

    var data = SalesData.last30Days

    var body: some View {
        Chart(data, id: \.day) {
            BarMark(
                x: .value("Day", $0.day, unit: .day),
                y: .value("Sales", $0.sales)
            )
            .foregroundStyle(Color.blue.gradient)
        }
        .accessibilityChartDescriptor(self)
        .chartXAxis(.hidden)
        .chartYAxis(.hidden)
        .frame(height: Constants.previewChartHeight)
    }
}

=======
>>>>>>> 5db068f9
struct SingleBar: View {
	var isOverview: Bool

    @State private var barWidth = 7.0
    @State private var chartColor: Color = .blue
    @State private var data: [Sale]

	init(isOverview: Bool) {
		self.isOverview = isOverview
		self.data = SalesData.last30Days.map { Sale(day: $0.day, sales: isOverview ? $0.sales : 0) }
	}
    
    var body: some View {
<<<<<<< HEAD
        List {
            Section {
                Chart(data, id: \.day) {
                    BarMark(
                        x: .value("Date", $0.day),
                        y: .value("Sales", $0.sales),
                        width: .fixed(barWidth)
                    )
                    .accessibilityLabel($0.day.formatted(date: .complete, time: .omitted))
                    .accessibilityValue("\($0.sales) sold")
                    .foregroundStyle(chartColor.gradient)
                }
                .frame(height: Constants.detailChartHeight)
            }
            
            customisation
        }
        .navigationBarTitle(ChartType.singleBar.title, displayMode: .inline)
        .onAppear {
            for index in data.indices {
                DispatchQueue.main.asyncAfter(deadline: .now() + Double(index) * 0.02) {
                    withAnimation(.interactiveSpring(response: 0.8, dampingFraction: 0.8, blendDuration: 0.8)) {
                        data[index].sales = SalesData.last30Days[index].sales
                    }
                }
            }
        }
=======
		if isOverview {
			chart
		} else {
			List {
				Section {
					chart
				}

				customisation
			}
			.navigationBarTitle(ChartType.singleBar.title, displayMode: .inline)
			.onAppear {
				for index in data.indices {
					DispatchQueue.main.asyncAfter(deadline: .now() + Double(index) * 0.02) {
						withAnimation(.interactiveSpring(response: 0.8, dampingFraction: 0.8, blendDuration: 0.8)) {
							data[index].sales = SalesData.last30Days[index].sales
						}
					}
				}
			}
		}
>>>>>>> 5db068f9
    }

	private var chart: some View {
		Chart(data, id: \.day) {
			BarMark(
				x: .value("Date", $0.day),
				y: .value("Sales", $0.sales),
                width: isOverview ? .automatic : .fixed(barWidth)
			)
			.foregroundStyle(chartColor.gradient)
		}
		.chartXAxis(isOverview ? .hidden : .automatic)
		.chartYAxis(isOverview ? .hidden : .automatic)
		.frame(height: isOverview ? Constants.previewChartHeight : Constants.detailChartHeight)
	}
    
    private var customisation: some View {
        Section {
            VStack(alignment: .leading) {
                Text("Bar Width: \(barWidth, specifier: "%.1f")")
                Slider(value: $barWidth, in: 1...20) {
                    Text("Bar Width")
                } minimumValueLabel: {
                    Text("1")
                } maximumValueLabel: {
                    Text("20")
                }
            }
            ColorPicker("Color Picker", selection: $chartColor)
        }
    }
}

struct SingleBar_Previews: PreviewProvider {
    static var previews: some View {
        SingleBar(isOverview: true)
		SingleBar(isOverview: false)
    }
}<|MERGE_RESOLUTION|>--- conflicted
+++ resolved
@@ -5,70 +5,19 @@
 import SwiftUI
 import Charts
 
-<<<<<<< HEAD
-struct SingleBarOverview: View {
-
-    var data = SalesData.last30Days
-
-    var body: some View {
-        Chart(data, id: \.day) {
-            BarMark(
-                x: .value("Day", $0.day, unit: .day),
-                y: .value("Sales", $0.sales)
-            )
-            .foregroundStyle(Color.blue.gradient)
-        }
-        .accessibilityChartDescriptor(self)
-        .chartXAxis(.hidden)
-        .chartYAxis(.hidden)
-        .frame(height: Constants.previewChartHeight)
-    }
-}
-
-=======
->>>>>>> 5db068f9
 struct SingleBar: View {
 	var isOverview: Bool
 
+    @State var data: [Sale] = SalesData.last30Days
+
     @State private var barWidth = 7.0
     @State private var chartColor: Color = .blue
-    @State private var data: [Sale]
 
 	init(isOverview: Bool) {
 		self.isOverview = isOverview
-		self.data = SalesData.last30Days.map { Sale(day: $0.day, sales: isOverview ? $0.sales : 0) }
 	}
     
     var body: some View {
-<<<<<<< HEAD
-        List {
-            Section {
-                Chart(data, id: \.day) {
-                    BarMark(
-                        x: .value("Date", $0.day),
-                        y: .value("Sales", $0.sales),
-                        width: .fixed(barWidth)
-                    )
-                    .accessibilityLabel($0.day.formatted(date: .complete, time: .omitted))
-                    .accessibilityValue("\($0.sales) sold")
-                    .foregroundStyle(chartColor.gradient)
-                }
-                .frame(height: Constants.detailChartHeight)
-            }
-            
-            customisation
-        }
-        .navigationBarTitle(ChartType.singleBar.title, displayMode: .inline)
-        .onAppear {
-            for index in data.indices {
-                DispatchQueue.main.asyncAfter(deadline: .now() + Double(index) * 0.02) {
-                    withAnimation(.interactiveSpring(response: 0.8, dampingFraction: 0.8, blendDuration: 0.8)) {
-                        data[index].sales = SalesData.last30Days[index].sales
-                    }
-                }
-            }
-        }
-=======
 		if isOverview {
 			chart
 		} else {
@@ -90,7 +39,6 @@
 				}
 			}
 		}
->>>>>>> 5db068f9
     }
 
 	private var chart: some View {
@@ -100,8 +48,12 @@
 				y: .value("Sales", $0.sales),
                 width: isOverview ? .automatic : .fixed(barWidth)
 			)
+            .accessibilityLabel($0.day.formatted(date: .complete, time: .omitted))
+            .accessibilityValue("\($0.sales) sold")
+            .accessibilityHidden(isOverview)
 			.foregroundStyle(chartColor.gradient)
 		}
+        .accessibilityChartDescriptor(self)
 		.chartXAxis(isOverview ? .hidden : .automatic)
 		.chartYAxis(isOverview ? .hidden : .automatic)
 		.frame(height: isOverview ? Constants.previewChartHeight : Constants.detailChartHeight)
@@ -124,6 +76,16 @@
     }
 }
 
+// MARK: - Accessibility
+
+extension SingleBar: AXChartDescriptorRepresentable {
+    func makeChartDescriptor() -> AXChartDescriptor {
+        chartDescriptor(forSalesSeries: data)
+    }
+}
+
+// MARK: - Preview
+
 struct SingleBar_Previews: PreviewProvider {
     static var previews: some View {
         SingleBar(isOverview: true)
