//
// Copyright © 2022 Swift Charts Examples.
// Open Source - MIT License

import SwiftUI
import Charts

<<<<<<< HEAD
struct OneDimensionalBarOverview: View {
    
    @State var data = DataUsageData.example
    
    var body: some View {
        Chart(data, id: \.category) { element in
            BarMark(
                x: .value("Data Size", element.size)
            )
            .foregroundStyle(by: .value("Data Category", element.category))
        }
        .chartPlotStyle { plotArea in
            plotArea
                .background(Color(.systemFill))
                .cornerRadius(8)
        }
        .accessibilityChartDescriptor(self)
        .chartXScale(range: 0...128)
        .chartXAxis(.hidden)
        .chartYAxis(.hidden)
        .chartLegend(.hidden)
        .frame(height: 32)
    }
}

=======
>>>>>>> 5db068f9
struct OneDimensionalBar: View {
	var isOverview: Bool

    @State private var showLegend = true
    
    private var totalSize: Double {
        DataUsageData
            .example
            .reduce(0) { $0 + $1.size }
    }

    var body: some View {
		if isOverview {
			chart
		} else {
			List {
				Section {
					VStack {
						HStack {
							Text("iPhone")
							Spacer()
							Text("\(totalSize, specifier: "%.1f") GB of 128 GB Used")
								.foregroundColor(.secondary)
						}

						chart

					}
				}

				customisation
			}
			.navigationBarTitle(ChartType.oneDimensionalBar.title, displayMode: .inline)
		}

    }

	private var chart: some View {
		Chart(DataUsageData.example, id: \.category) { element in
			BarMark(
				x: .value("Data Size", element.size)
			)
			.foregroundStyle(by: .value("Data Category", element.category))
			.accessibilityLabel(element.category)
			.accessibilityValue("\(element.size, specifier: "%.1f")")
		}
		.chartPlotStyle { plotArea in
			plotArea
				.background(Color(.systemFill))
				.cornerRadius(8)
		}
		.chartXScale(range: 0...128)
		.chartYScale(range: .plotDimension(endPadding: -8))
		.chartLegend(position: .bottom, spacing: -8)
		.chartLegend((showLegend && !isOverview) ? .visible : .hidden)
		.chartYAxis(isOverview ? .hidden : .automatic)
		.chartXAxis(isOverview ? .hidden : .automatic)
		.frame(height: isOverview ? 32 : 64)
	}
    
    private var customisation: some View {
        Section {
            Toggle("Show Chart Legend", isOn: $showLegend)
        }
    }
}

struct OneDimensionalBar_Previews: PreviewProvider {
    static var previews: some View {
        OneDimensionalBar(isOverview: true)
		OneDimensionalBar(isOverview: false)
    }
}<|MERGE_RESOLUTION|>--- conflicted
+++ resolved
@@ -5,42 +5,15 @@
 import SwiftUI
 import Charts
 
-<<<<<<< HEAD
-struct OneDimensionalBarOverview: View {
-    
-    @State var data = DataUsageData.example
-    
-    var body: some View {
-        Chart(data, id: \.category) { element in
-            BarMark(
-                x: .value("Data Size", element.size)
-            )
-            .foregroundStyle(by: .value("Data Category", element.category))
-        }
-        .chartPlotStyle { plotArea in
-            plotArea
-                .background(Color(.systemFill))
-                .cornerRadius(8)
-        }
-        .accessibilityChartDescriptor(self)
-        .chartXScale(range: 0...128)
-        .chartXAxis(.hidden)
-        .chartYAxis(.hidden)
-        .chartLegend(.hidden)
-        .frame(height: 32)
-    }
-}
-
-=======
->>>>>>> 5db068f9
 struct OneDimensionalBar: View {
 	var isOverview: Bool
+
+    @State var data = DataUsageData.example
 
     @State private var showLegend = true
     
     private var totalSize: Double {
-        DataUsageData
-            .example
+        data
             .reduce(0) { $0 + $1.size }
     }
 
@@ -71,19 +44,20 @@
     }
 
 	private var chart: some View {
-		Chart(DataUsageData.example, id: \.category) { element in
+		Chart(data, id: \.category) { element in
 			BarMark(
 				x: .value("Data Size", element.size)
 			)
+            .accessibilityLabel(element.category)
+            .accessibilityValue("\(element.size, specifier: "%.1f") GB")
 			.foregroundStyle(by: .value("Data Category", element.category))
-			.accessibilityLabel(element.category)
-			.accessibilityValue("\(element.size, specifier: "%.1f")")
 		}
 		.chartPlotStyle { plotArea in
 			plotArea
 				.background(Color(.systemFill))
 				.cornerRadius(8)
 		}
+        .accessibilityChartDescriptor(self)
 		.chartXScale(range: 0...128)
 		.chartYScale(range: .plotDimension(endPadding: -8))
 		.chartLegend(position: .bottom, spacing: -8)
@@ -100,6 +74,45 @@
     }
 }
 
+// MARK: - Accessibility
+
+extension OneDimensionalBar: AXChartDescriptorRepresentable {
+    func makeChartDescriptor() -> AXChartDescriptor {
+        let min = data.map(\.size).min() ?? 0
+        let max = data.map(\.size).max() ?? 0
+
+        let xAxis = AXCategoricalDataAxisDescriptor(
+            title: "Category",
+            categoryOrder: data.map { $0.category }
+        )
+
+        let yAxis = AXNumericDataAxisDescriptor(
+            title: "Size",
+            range: Double(min)...Double(max),
+            gridlinePositions: []
+        ) { value in "\(String(format:"%.2f", value)) GB" }
+
+        let series = AXDataSeriesDescriptor(
+            name: "Data Usage Example",
+            isContinuous: false,
+            dataPoints: data.map {
+                .init(x: $0.category, y: $0.size)
+            }
+        )
+
+        return AXChartDescriptor(
+            title: "Data Usage by category",
+            summary: nil,
+            xAxis: xAxis,
+            yAxis: yAxis,
+            additionalAxes: [],
+            series: [series]
+        )
+    }
+}
+
+// MARK: - Preview
+
 struct OneDimensionalBar_Previews: PreviewProvider {
     static var previews: some View {
         OneDimensionalBar(isOverview: true)
