//
//  TwoBarsSimple.swift
//  Swift Charts Examples
//
//  Created by Jordi Bruin on 12/06/2022.
//

import SwiftUI
import Charts

struct TwoBarsSimpleOverview: View {
    var body: some View {
        VStack(alignment: .leading) {
            Text("Two Bars")
                .font(.callout)
                .foregroundStyle(.secondary)

            Chart {
                ForEach(LocationData.last30Days) { series in
                    ForEach(series.sales, id: \.weekday) { element in
                        BarMark(
                            x: .value("Day", element.weekday, unit: .day),
                            y: .value("Sales", element.sales)
                        )
                        .accessibilityLabel("\(element.weekday.formatted())")
                        .accessibilityValue("\(element.sales)")
                    }
                    .foregroundStyle(by: .value("City", series.city))
//                    .symbol(by: .value("City", series.city))
                }
            }
            .chartXAxis(.hidden)
            .chartYAxis(.hidden)
            .chartLegend(.hidden)
            .frame(height: Constants.previewChartHeight)
        }
    }
}

struct TwoBarsOverview_Previews: PreviewProvider {
    static var previews: some View {
        TwoBarsSimpleOverview()
            .padding()
    }
}

struct TwoBarsSimpleDetailView: View {

<<<<<<< HEAD
    @State var lineWidth = 2.0
    @State var interpolationMethod: ChartInterpolationMethod = .cardinal
    @State var strideBy: ChartStrideBy = .day
    @State var showLegend = false
    @State var showBarsStacked = true
=======
    @State private var lineWidth = 2.0
    @State private var interpolationMethod: ChartInterpolationMethod = .cardinal
    @State private var strideBy: ChartStrideBy = .day
    @State private var showLegend = false
>>>>>>> 22df90d8

    var body: some View {
        List {
            Section {
                Chart(LocationData.last30Days) { series in
                    ForEach(series.sales, id: \.weekday) { element in
                        BarMark(
                            x: .value("Day", element.weekday, unit: .day),
                            y: .value("Sales", element.sales)
                        )
                        .accessibilityLabel("\(element.weekday.formatted())")
                        .accessibilityValue("\(element.sales)")
                    }
                    .foregroundStyle(by: .value("City", series.city))
                    .symbol(by: .value("City", series.city))
                    .interpolationMethod(.catmullRom)
                    .position(by: .value("City", showBarsStacked ? "Common" : series.city))
                }
                .chartXAxis {
                    AxisMarks(values: .stride(by: strideBy.time)) { _ in
                        AxisTick()
                        AxisGridLine()
                        AxisValueLabel(format: .dateTime.weekday(.abbreviated), centered: true)
                    }
                }
                .chartLegend(showLegend ? .visible : .hidden)
                .chartLegend(position: .top)
                .frame(height: Constants.detailChartHeight)
            }
            
            customisation
        }

        .navigationBarTitle("Two Bars", displayMode: .inline)
    }
    
    
    private var customisation: some View {
        Section {
            Stepper(value: $lineWidth, in: 1.0...20.0) {
                HStack {
                    Text("Line Width")
                    Spacer()
                    Text("\(String(format: "%.0f",lineWidth))")
                }
            }
            
            Toggle("Show Chart Legend", isOn: $showLegend)
            Toggle("Show Bars Stacked", isOn: $showBarsStacked)
        }
    }
}

struct TwoBarsSimpleDetailView_Previews: PreviewProvider {
    static var previews: some View {
        TwoBarsSimpleDetailView()
    }
}<|MERGE_RESOLUTION|>--- conflicted
+++ resolved
@@ -45,19 +45,11 @@
 }
 
 struct TwoBarsSimpleDetailView: View {
-
-<<<<<<< HEAD
-    @State var lineWidth = 2.0
-    @State var interpolationMethod: ChartInterpolationMethod = .cardinal
-    @State var strideBy: ChartStrideBy = .day
-    @State var showLegend = false
-    @State var showBarsStacked = true
-=======
     @State private var lineWidth = 2.0
     @State private var interpolationMethod: ChartInterpolationMethod = .cardinal
     @State private var strideBy: ChartStrideBy = .day
     @State private var showLegend = false
->>>>>>> 22df90d8
+    @State var showBarsStacked = true
 
     var body: some View {
         List {
