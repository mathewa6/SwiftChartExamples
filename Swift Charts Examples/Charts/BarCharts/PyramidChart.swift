--- conflicted
+++ resolved
@@ -10,44 +10,19 @@
     @State var data = PopulationByAgeData.example
 
     var body: some View {
-<<<<<<< HEAD
-        VStack(alignment: .leading) {
-            Text(ChartType.pyramid.title)
-                .font(.callout)
-                .foregroundStyle(.secondary)
-            
-            Chart {
-                ForEach(data) { series in
-                    ForEach(series.population, id: \.percentage) { element in
-                        BarMark(
-                            xStart: .value("Percentage", 0),
-                            xEnd: .value("Percentage", series.sex == "Male" ? element.percentage : element.percentage * -1),
-                            y: .value("AgeRange", element.ageRange)
-                        )
-                    }
-                    .foregroundStyle(by: .value("Sex", series.sex))
-=======
         Chart {
-            ForEach(PopulationByAgeData.example) { series in
+            ForEach(data) { series in
                 ForEach(series.population, id: \.percentage) { element in
                     BarMark(
                         xStart: .value("Percentage", 0),
                         xEnd: .value("Percentage", series.sex == "Male" ? element.percentage : element.percentage * -1),
                         y: .value("AgeRange", element.ageRange)
                     )
->>>>>>> 24706549
                 }
                 .foregroundStyle(by: .value("Sex", series.sex))
             }
-<<<<<<< HEAD
-            .accessibilityChartDescriptor(self)
-            .chartXAxis(.hidden)
-            .chartYAxis(.hidden)
-            .chartLegend(.hidden)
-            .frame(height: 200)
-=======
->>>>>>> 24706549
         }
+        .accessibilityChartDescriptor(self)
         .chartXAxis(.hidden)
         .chartYAxis(.hidden)
         .chartLegend(.hidden)
