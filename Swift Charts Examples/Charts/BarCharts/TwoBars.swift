//
// Copyright © 2022 Swift Charts Examples.
// Open Source - MIT License

import SwiftUI
import Charts

<<<<<<< HEAD
struct TwoBarsSimpleOverview: View {

    var data = LocationData.last30Days

=======
struct TwoBarsOverview: View {
>>>>>>> 80f76281
    var body: some View {
        VStack(alignment: .leading) {
            Text(ChartType.twoBars.title)
                .font(.callout)
                .foregroundStyle(.secondary)

            Chart {
<<<<<<< HEAD
                ForEach(data) { series in
=======
                ForEach(LocationData.last7Days) { series in
>>>>>>> 80f76281
                    ForEach(series.sales, id: \.weekday) { element in
                        BarMark(
                            x: .value("Day", element.weekday, unit: .day),
                            y: .value("Sales", element.sales)
                        )
                    }
                    .foregroundStyle(by: .value("City", series.city))
                }
            }
            .chartXAxis(.hidden)
            .chartYAxis(.hidden)
            .chartLegend(.hidden)
            .frame(height: Constants.previewChartHeight)
            // For the simple overview chart,
            // skip individual labels and only set the chartDescriptor
            .accessibilityChartDescriptor(self)
        }
    }
}

struct TwoBars: View {
    @State private var barWidth = 13.0
    @State private var interpolationMethod: ChartInterpolationMethod = .cardinal
    @State private var strideBy: ChartStrideBy = .day
    @State private var showLegend = false
    @State var showBarsStacked = true

    var body: some View {
        List {
            Section {
                Chart(LocationData.last7Days) { series in
                    ForEach(series.sales, id: \.weekday) { element in
                        BarMark(
                            x: .value("Day", element.weekday, unit: .day),
                            y: .value("Sales", element.sales),
                            width: .fixed(barWidth)
                        )
                        .accessibilityLabel("\(element.weekday.formatted())")
                        .accessibilityValue("\(element.sales)")
                    }
                    .foregroundStyle(by: .value("City", series.city))
                    .symbol(by: .value("City", series.city))
                    .interpolationMethod(.catmullRom)
                    .position(by: .value("City", showBarsStacked ? "Common" : series.city))
                }
                .chartXAxis {
                    AxisMarks(values: .stride(by: strideBy.time)) { _ in
                        AxisTick()
                        AxisGridLine()
                        AxisValueLabel(format: .dateTime.weekday(.abbreviated), centered: true)
                    }
                }
                .chartLegend(showLegend ? .visible : .hidden)
                .chartLegend(position: .top)
                .frame(height: Constants.detailChartHeight)
            }
            
            customisation
        }
        .navigationBarTitle(ChartType.twoBars.title, displayMode: .inline)
    }
    
    private var customisation: some View {
        Section {
            Stepper(value: $barWidth, in: 1.0...20.0) {
                HStack {
                    Text("Bar Width")
                    Spacer()
                    Text("\(String(format: "%.0f", barWidth))")
                }
            }
            
            Toggle("Show Chart Legend", isOn: $showLegend)
            Toggle("Show Bars Stacked", isOn: $showBarsStacked)
        }
    }
}

struct TwoBars_Previews: PreviewProvider {
    static var previews: some View {
        TwoBarsOverview()
        TwoBars()
    }
}<|MERGE_RESOLUTION|>--- conflicted
+++ resolved
@@ -5,14 +5,10 @@
 import SwiftUI
 import Charts
 
-<<<<<<< HEAD
-struct TwoBarsSimpleOverview: View {
+struct TwoBarsOverview: View {
 
     var data = LocationData.last30Days
 
-=======
-struct TwoBarsOverview: View {
->>>>>>> 80f76281
     var body: some View {
         VStack(alignment: .leading) {
             Text(ChartType.twoBars.title)
@@ -20,11 +16,7 @@
                 .foregroundStyle(.secondary)
 
             Chart {
-<<<<<<< HEAD
                 ForEach(data) { series in
-=======
-                ForEach(LocationData.last7Days) { series in
->>>>>>> 80f76281
                     ForEach(series.sales, id: \.weekday) { element in
                         BarMark(
                             x: .value("Day", element.weekday, unit: .day),
