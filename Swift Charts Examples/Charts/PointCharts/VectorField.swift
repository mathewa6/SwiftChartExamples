//
// Copyright © 2022 Swift Charts Examples.
// Open Source - MIT License

import SwiftUI
import Charts

<<<<<<< HEAD
struct VectorFieldOverview: View {
    @State var grid = Grid(numRows: 20, numCols: 20)

    var body: some View {
        Chart(grid.points) { point in
            PointMark(x: .value("x", point.x),
                      y: .value("y", point.y))
            .symbol(Arrow(angle: CGFloat(point.angle(degreeOffset: 0)), size: 50))
            .foregroundStyle(point.angleColor(hueOffset: 0))
            .opacity(0.7)
        }
        .accessibilityChartDescriptor(self)
        .chartXAxis(.hidden)
        .chartYAxis(.hidden)
        .aspectRatio(contentMode: .fit)
    }
}

=======
>>>>>>> 5db068f9
struct VectorField: View {
	var isOverview: Bool

    @State private var grid = Grid(numRows: 20, numCols: 20)
    @State private var degreeOffset = 0.0
    @State private var hueOffset = 0.0
    @State private var opacity = 0.7
    @State private var size = 50.0
    
    var body: some View {
<<<<<<< HEAD
        List {
            Section {
                Chart(grid.points) { point in
                    // Use accessibility modifiers on the Plot,
                    // otherwise modifier order may prevent accessibility being actually set
                    Plot {
                        PointMark(x: .value("x", point.x),
                                  y: .value("y", point.y))
                        .symbol(Arrow(angle: CGFloat(point.angle(degreeOffset: degreeOffset)), size: size))
                        .foregroundStyle(point.angleColor(hueOffset: hueOffset))
                        .opacity(opacity)
                    }
                    .accessibilityLabel("Point: (\(point.x), \(point.y))")
                    .accessibilityValue("Angle: \(Int(point.angle(degreeOffset: degreeOffset, inRadians: false))) degrees, Color: \(UIColor(point.angleColor(hueOffset: degreeOffset)).accessibilityName)")
                }
                .aspectRatio(contentMode: .fit)
            }
            customisation
        }
        .navigationBarTitle(ChartType.vectorField.title, displayMode: .inline)
=======
		if isOverview {
			chart
		} else {
			List {
				Section {
				   chart
				}

				customisation
			}
			.navigationBarTitle(ChartType.vectorField.title, displayMode: .inline)
		}
>>>>>>> 5db068f9
    }

	private var chart: some View {
		Chart(grid.points) { point in
			PointMark(x: .value("x", point.x),
					  y: .value("y", point.y))
			.symbol(Arrow(angle: CGFloat(point.angle(degreeOffset: degreeOffset)), size: size))
			.foregroundStyle(point.angleColor(hueOffset: hueOffset))
			.opacity(opacity)
		}
		.chartYAxis(isOverview ? .hidden : .automatic)
		.chartXAxis(isOverview ? .hidden : .automatic)
		.aspectRatio(contentMode: .fit)
	}

    private var customisation: some View {
        Section {
            VStack(alignment: .leading) {
                Text("Degrees Offset: \(degreeOffset, specifier: "%.0f")")
                Slider(value: $degreeOffset, in: 0...360) {
                    Text("Degrees Offset")
                }
                minimumValueLabel: {
                    Text("0")
                }
                maximumValueLabel: {
                    Text("360")
                }
            }
            VStack(alignment: .leading) {
                Text("Hue Offset: \(hueOffset, specifier: "%.0f")")
                Slider(value: $hueOffset, in: -360...360) {
                    Text("Hue Offset")
                }
                minimumValueLabel: {
                    Text("-360")
                }
                maximumValueLabel: {
                    Text("360")
                }
            }
            VStack(alignment: .leading) {
                Text("Opacity: \(opacity, specifier: "%.2f")")
                Slider(value: $opacity, in: 0...1) {
                    Text("Opacity")
                }
                minimumValueLabel: {
                    Text("0")
                }
                maximumValueLabel: {
                    Text("1")
                }
            }
            VStack(alignment: .leading) {
                Text("Symbol Size: \(size, specifier: "%.0f")")
                Slider(value: $size, in: 1...200) {
                    Text("Symbol Size")
                }
                minimumValueLabel: {
                    Text("1")
                }
                maximumValueLabel: {
                    Text("200")
                }
            }
        }
    }
}

struct Arrow: ChartSymbolShape {
    let angle: CGFloat
    let size: CGFloat

    func path(in rect: CGRect) -> Path {
        let w = rect.width * size * 0.05 + 0.6
        var path = Path()
        path.move(to: CGPoint(x: 0, y: 1))
        path.addLine(to: CGPoint(x: -0.2, y: -0.5))
        path.addLine(to: CGPoint(x: 0.2, y: -0.5))
        path.closeSubpath()
        return path.applying(.init(rotationAngle: angle))
            .applying(.init(scaleX: w, y: w))
            .applying(.init(translationX: rect.midX, y: rect.midY))
    }

    var perceptualUnitRect: CGRect {
        return CGRect(x: 0, y: 0, width: 1, height: 1)
    }
}

struct VectorField_Previews: PreviewProvider {
    static var previews: some View {
        VectorField(isOverview: true)
		VectorField(isOverview: false)
    }
}<|MERGE_RESOLUTION|>--- conflicted
+++ resolved
@@ -5,59 +5,17 @@
 import SwiftUI
 import Charts
 
-<<<<<<< HEAD
-struct VectorFieldOverview: View {
-    @State var grid = Grid(numRows: 20, numCols: 20)
-
-    var body: some View {
-        Chart(grid.points) { point in
-            PointMark(x: .value("x", point.x),
-                      y: .value("y", point.y))
-            .symbol(Arrow(angle: CGFloat(point.angle(degreeOffset: 0)), size: 50))
-            .foregroundStyle(point.angleColor(hueOffset: 0))
-            .opacity(0.7)
-        }
-        .accessibilityChartDescriptor(self)
-        .chartXAxis(.hidden)
-        .chartYAxis(.hidden)
-        .aspectRatio(contentMode: .fit)
-    }
-}
-
-=======
->>>>>>> 5db068f9
 struct VectorField: View {
 	var isOverview: Bool
 
-    @State private var grid = Grid(numRows: 20, numCols: 20)
+    @State var grid = Grid(numRows: 20, numCols: 20)
+    
     @State private var degreeOffset = 0.0
     @State private var hueOffset = 0.0
     @State private var opacity = 0.7
     @State private var size = 50.0
     
     var body: some View {
-<<<<<<< HEAD
-        List {
-            Section {
-                Chart(grid.points) { point in
-                    // Use accessibility modifiers on the Plot,
-                    // otherwise modifier order may prevent accessibility being actually set
-                    Plot {
-                        PointMark(x: .value("x", point.x),
-                                  y: .value("y", point.y))
-                        .symbol(Arrow(angle: CGFloat(point.angle(degreeOffset: degreeOffset)), size: size))
-                        .foregroundStyle(point.angleColor(hueOffset: hueOffset))
-                        .opacity(opacity)
-                    }
-                    .accessibilityLabel("Point: (\(point.x), \(point.y))")
-                    .accessibilityValue("Angle: \(Int(point.angle(degreeOffset: degreeOffset, inRadians: false))) degrees, Color: \(UIColor(point.angleColor(hueOffset: degreeOffset)).accessibilityName)")
-                }
-                .aspectRatio(contentMode: .fit)
-            }
-            customisation
-        }
-        .navigationBarTitle(ChartType.vectorField.title, displayMode: .inline)
-=======
 		if isOverview {
 			chart
 		} else {
@@ -70,17 +28,24 @@
 			}
 			.navigationBarTitle(ChartType.vectorField.title, displayMode: .inline)
 		}
->>>>>>> 5db068f9
     }
 
 	private var chart: some View {
 		Chart(grid.points) { point in
-			PointMark(x: .value("x", point.x),
-					  y: .value("y", point.y))
-			.symbol(Arrow(angle: CGFloat(point.angle(degreeOffset: degreeOffset)), size: size))
-			.foregroundStyle(point.angleColor(hueOffset: hueOffset))
-			.opacity(opacity)
+            // Use accessibility modifiers on the Plot,
+            // otherwise modifier order may prevent accessibility being actually set
+            Plot {
+                PointMark(x: .value("x", point.x),
+                          y: .value("y", point.y))
+                .symbol(Arrow(angle: CGFloat(point.angle(degreeOffset: degreeOffset)), size: size))
+                .foregroundStyle(point.angleColor(hueOffset: hueOffset))
+                .opacity(opacity)
+            }
+            .accessibilityLabel("Point: (\(point.x), \(point.y))")
+            .accessibilityValue("Angle: \(Int(point.angle(degreeOffset: degreeOffset, inRadians: false))) degrees, Color: \(UIColor(point.angleColor(hueOffset: degreeOffset)).accessibilityName)")
+            .accessibilityHidden(isOverview)
 		}
+        .accessibilityChartDescriptor(self)
 		.chartYAxis(isOverview ? .hidden : .automatic)
 		.chartXAxis(isOverview ? .hidden : .automatic)
 		.aspectRatio(contentMode: .fit)
@@ -161,6 +126,83 @@
     }
 }
 
+// MARK: - Accessibility
+
+extension VectorField: AXChartDescriptorRepresentable {
+    func makeChartDescriptor() -> AXChartDescriptor {
+        
+        // The general approach here is to create a Series for each angle based color
+        let data = grid.points
+    
+        // Create a dictionary mapping color names to points they apply to
+        // i.e. [Colorname(String) : list of points that are categorized as Colorname]
+        var unorderedColorGroups: [String: [Point]] = [:]
+        data.forEach { point in
+            let colorName = UIColor(point.angleColor(hueOffset: 0)).accessibilityName
+            if
+                unorderedColorGroups.keys.contains(colorName),
+                var pointList = unorderedColorGroups[colorName] {
+                pointList.append(point)
+                unorderedColorGroups[colorName] = pointList
+            } else {
+                unorderedColorGroups[colorName] = [point]
+            }
+        }
+        
+        // Limits for each axis
+        let xmin = data.map(\.x).min() ?? 0
+        let xmax = data.map(\.x).max() ?? 0
+        let ymin = data.map(\.y).min() ?? 0
+        let ymax = data.map(\.y).max() ?? 0
+        let vmin = data.map(\.val).min() ?? 0
+        let vmax = data.map(\.val).max() ?? 0
+        
+        // Create the axes
+        let xAxis = AXNumericDataAxisDescriptor(
+            title: "Horizontal Position",
+            range: Double(xmin)...Double(xmax),
+            gridlinePositions: Array(stride(from: xmin, to: xmax, by: 1)).map { Double($0) }
+        ) { "X: \($0)" }
+
+        let yAxis = AXNumericDataAxisDescriptor(
+            title: "Vertical Position",
+            range: Double(ymin)...Double(ymax),
+            gridlinePositions: Array(stride(from: ymin, to: ymax, by: 1)).map { Double($0) }
+        ) { "Y: \($0)" }
+        
+        let valueAxis = AXNumericDataAxisDescriptor(
+            title: "Value based Color",
+            range: Double(vmin)...Double(vmax),
+            gridlinePositions: []
+        ) { "Color: \($0)" }
+        
+        // Finally create the series with the color category as a 3rd axes
+        let series: [AXDataSeriesDescriptor] = unorderedColorGroups.map { (colorName, points) in
+            let dataPoints = points.map { point in
+                AXDataPoint(x: Double(point.x),
+                            y: Double(point.y),
+                            additionalValues: [.category(colorName)],
+                            label: nil)
+            }
+            
+            return AXDataSeriesDescriptor(name: colorName,
+                                          isContinuous: false,
+                                          dataPoints: dataPoints)
+        }
+        
+        return AXChartDescriptor(
+            title: "Vector Field Data",
+            summary: nil,
+            xAxis: xAxis,
+            yAxis: yAxis,
+            additionalAxes: [valueAxis],
+            series: series
+        )
+    }
+}
+
+// MARK: - Preview
+
 struct VectorField_Previews: PreviewProvider {
     static var previews: some View {
         VectorField(isOverview: true)
