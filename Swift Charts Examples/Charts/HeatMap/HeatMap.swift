//
// Copyright © 2022 Swift Charts Examples.
// Open Source - MIT License

import SwiftUI
import Charts

<<<<<<< HEAD
protocol AccessibleGradientGrid {
    var grid: Grid { get set }
    var gradientColors: [Color] { get set }
}

extension AccessibleGradientGrid {
    var bins: NumberBins<Double> {
        let values = grid.points.map { $0.val }
        let min = values.min() ?? 0
        let max = values.max() ?? 0
        return NumberBins(range: min-1...max+1, count: gradientColors.count)
    }
    var accessibilityColorNames: [String] {
        return gradientColors.map { UIColor($0).accessibilityName }
    }
}

struct HeatMapOverview: View, AccessibleGradientGrid {
    @State var grid = Grid(numRows: 10, numCols: 10)
    
    var gradientColors: [Color] = [.blue, .green, .yellow, .orange, .red]
    
    
    var body: some View {
        Chart(grid.points) { point in
            RectangleMark(
                xStart: .value("xStart", point.x),
                xEnd: .value("xEnd", point.x + 1),
                yStart: .value("yStart", point.y),
                yEnd: .value("yEnd", point.y + 1)
            )
            .foregroundStyle(by: .value("Value", point.val))
        }
        .accessibilityChartDescriptor(self)
        .chartXAxis(.hidden)
        .chartYAxis(.hidden)
        .chartForegroundStyleScale(range: Gradient(colors: gradientColors))
        .aspectRatio(contentMode: .fit)
    }
}

struct HeatMap: View, AccessibleGradientGrid {
    @State var grid = Grid(numRows: 10, numCols: 10)
    var gradientColors: [Color] = [.blue, .green, .yellow, .orange, .red]
    var monotoneColors: [Color] = [.clear, .blue]

    @State private var numRows = 10
    @State private var numCols = 10
    @State private var showColors = true
    @State private var showValues = false
    
    func accessibilityColorName(for point: Grid.Point) -> String {
        let bins = bins
        let color = gradientColors[bins.index(for: point.val) ]
        
        return UIColor(color).accessibilityName
    }
    
    var body: some View {
        List {
            Section {
                Chart(grid.points) { point in
                    // Use accessibility modifiers on the Plot,
                    // otherwise modifier order may prevent accessibility being actually set
                    // Using accessibilityLabel on the RectangleMark does not work as expected in this case
                    Plot {
                        RectangleMark(
                            xStart: PlottableValue.value("xStart", point.x),
                            xEnd: PlottableValue.value("xEnd", point.x + 1),
                            yStart: PlottableValue.value("yStart", point.y),
                            yEnd: PlottableValue.value("yEnd", point.y + 1)
                        )
                        // TODO: Using foregroundStyle hides the encoding from accessibility
                        .foregroundStyle(by: .value("Value", point.val))
                    }
                    .accessibilityLabel("Point: (\(point.x), \(point.y))")
                    .accessibilityValue("Color: \(accessibilityColorName(for: point))")
                    // Reported FB10250889
//                        .annotation(position: .overlay) {
//                            Text(showValues ? String(format: "%.0f", point.val) : "")
//                        }
                }
                .chartForegroundStyleScale(range: Gradient(colors: showColors ? gradientColors : monotoneColors))
                .chartYAxis {
                    AxisMarks(values: .automatic(desiredCount: grid.numRows,
                                                 roundLowerBound: false,
                                                 roundUpperBound: false)) { _ in
                        AxisGridLine()
                        AxisTick()
                        AxisValueLabel(centered: true)
                    }
                }
                .chartXAxis {
                    AxisMarks(values: .automatic(desiredCount: grid.numCols,
                                                 roundLowerBound: false,
                                                 roundUpperBound: false)) { _ in
                        AxisGridLine()
                        AxisTick()
                        AxisValueLabel(centered: true)
                    }
                }
                .aspectRatio(contentMode: .fit)
            }
            Section {
                Stepper {
                    Text("Rows: \(numRows)")
                } onIncrement: {
                    numRows += 1
                    reloadGrid()
                } onDecrement: {
                    numRows -= 1
                    reloadGrid()
                }
                Stepper {
                    Text("Columns: \(numCols)")
                } onIncrement: {
                    numCols += 1
                    reloadGrid()
                } onDecrement: {
                    numCols -= 1
                    reloadGrid()
                }
                Toggle("Show Colors", isOn: $showColors)
//                Toggle("Show Annotations", isOn: $showValues)
            }
        }
        .navigationBarTitle(ChartType.customizeableHeatMap.title, displayMode: .inline)
    }
=======
struct HeatMap: View {
	var isOverview: Bool

	@State private var numRows = 10
	@State private var numCols = 10
	@State private var grid = Grid(numRows: 10, numCols: 10)
	@State private var showColors = true
	@State private var showValues = false

	var body: some View {
		if isOverview {
			chart
		} else {
			List {
				Section {
					chart
				}
				customisation
			}
			.navigationBarTitle(ChartType.customizeableHeatMap.title, displayMode: .inline)
		}
	}


	private var chart: some View {
		Chart(grid.points) { point in
			RectangleMark(
				xStart: PlottableValue.value("xStart", point.x),
				xEnd: PlottableValue.value("xEnd", point.x + 1),
				yStart: PlottableValue.value("yStart", point.y),
				yEnd: PlottableValue.value("yEnd", point.y + 1)
			)
			.foregroundStyle(by: .value("Value", point.val))
			// Reported FB10250889
			//                        .annotation(position: .overlay) {
			//                            Text(showValues ? String(format: "%.0f", point.val) : "")
			//                        }
		}
		.chartForegroundStyleScale(range: Gradient(colors: showColors ? [.blue, .green, .yellow, .orange, .red] : [.clear, .blue]))
		.chartYAxis {
			AxisMarks(values: .automatic(desiredCount: grid.numRows,
										 roundLowerBound: false,
										 roundUpperBound: false)) { _ in
				AxisGridLine()
				AxisTick()
				AxisValueLabel(centered: true)
			}
		}
		.chartXAxis {
			AxisMarks(values: .automatic(desiredCount: grid.numCols,
										 roundLowerBound: false,
										 roundUpperBound: false)) { _ in
				AxisGridLine()
				AxisTick()
				AxisValueLabel(centered: true)
			}
		}
		.chartYAxis(isOverview ? .hidden : .automatic)
		.chartXAxis(isOverview ? .hidden : .automatic)
		.aspectRatio(contentMode: .fit)
	}

	private var customisation: some View {
		Section {
			Stepper {
				Text("Rows: \(numRows)")
			} onIncrement: {
				numRows += 1
				reloadGrid()
			} onDecrement: {
				numRows -= 1
				reloadGrid()
			}
			Stepper {
				Text("Columns: \(numCols)")
			} onIncrement: {
				numCols += 1
				reloadGrid()
			} onDecrement: {
				numCols -= 1
				reloadGrid()
			}
			Toggle("Show Colors", isOn: $showColors)
			//                Toggle("Show Annotations", isOn: $showValues)
		}
	}
>>>>>>> 5db068f9

	private func reloadGrid() {
		withAnimation {
			grid = Grid(numRows: numRows, numCols: numCols)
		}
	}
}

struct HeatMap_Previews: PreviewProvider {
	static var previews: some View {
		HeatMap(isOverview: true)
		HeatMap(isOverview: false)
	}
}<|MERGE_RESOLUTION|>--- conflicted
+++ resolved
@@ -5,144 +5,18 @@
 import SwiftUI
 import Charts
 
-<<<<<<< HEAD
-protocol AccessibleGradientGrid {
-    var grid: Grid { get set }
-    var gradientColors: [Color] { get set }
-}
-
-extension AccessibleGradientGrid {
-    var bins: NumberBins<Double> {
-        let values = grid.points.map { $0.val }
-        let min = values.min() ?? 0
-        let max = values.max() ?? 0
-        return NumberBins(range: min-1...max+1, count: gradientColors.count)
-    }
-    var accessibilityColorNames: [String] {
-        return gradientColors.map { UIColor($0).accessibilityName }
-    }
-}
-
-struct HeatMapOverview: View, AccessibleGradientGrid {
+struct HeatMap: View {
+	var isOverview: Bool
+
+	@State private var numRows = 10
+	@State private var numCols = 10
+	@State private var showColors = true
+	@State private var showValues = false
+
     @State var grid = Grid(numRows: 10, numCols: 10)
     
     var gradientColors: [Color] = [.blue, .green, .yellow, .orange, .red]
-    
-    
-    var body: some View {
-        Chart(grid.points) { point in
-            RectangleMark(
-                xStart: .value("xStart", point.x),
-                xEnd: .value("xEnd", point.x + 1),
-                yStart: .value("yStart", point.y),
-                yEnd: .value("yEnd", point.y + 1)
-            )
-            .foregroundStyle(by: .value("Value", point.val))
-        }
-        .accessibilityChartDescriptor(self)
-        .chartXAxis(.hidden)
-        .chartYAxis(.hidden)
-        .chartForegroundStyleScale(range: Gradient(colors: gradientColors))
-        .aspectRatio(contentMode: .fit)
-    }
-}
-
-struct HeatMap: View, AccessibleGradientGrid {
-    @State var grid = Grid(numRows: 10, numCols: 10)
-    var gradientColors: [Color] = [.blue, .green, .yellow, .orange, .red]
     var monotoneColors: [Color] = [.clear, .blue]
-
-    @State private var numRows = 10
-    @State private var numCols = 10
-    @State private var showColors = true
-    @State private var showValues = false
-    
-    func accessibilityColorName(for point: Grid.Point) -> String {
-        let bins = bins
-        let color = gradientColors[bins.index(for: point.val) ]
-        
-        return UIColor(color).accessibilityName
-    }
-    
-    var body: some View {
-        List {
-            Section {
-                Chart(grid.points) { point in
-                    // Use accessibility modifiers on the Plot,
-                    // otherwise modifier order may prevent accessibility being actually set
-                    // Using accessibilityLabel on the RectangleMark does not work as expected in this case
-                    Plot {
-                        RectangleMark(
-                            xStart: PlottableValue.value("xStart", point.x),
-                            xEnd: PlottableValue.value("xEnd", point.x + 1),
-                            yStart: PlottableValue.value("yStart", point.y),
-                            yEnd: PlottableValue.value("yEnd", point.y + 1)
-                        )
-                        // TODO: Using foregroundStyle hides the encoding from accessibility
-                        .foregroundStyle(by: .value("Value", point.val))
-                    }
-                    .accessibilityLabel("Point: (\(point.x), \(point.y))")
-                    .accessibilityValue("Color: \(accessibilityColorName(for: point))")
-                    // Reported FB10250889
-//                        .annotation(position: .overlay) {
-//                            Text(showValues ? String(format: "%.0f", point.val) : "")
-//                        }
-                }
-                .chartForegroundStyleScale(range: Gradient(colors: showColors ? gradientColors : monotoneColors))
-                .chartYAxis {
-                    AxisMarks(values: .automatic(desiredCount: grid.numRows,
-                                                 roundLowerBound: false,
-                                                 roundUpperBound: false)) { _ in
-                        AxisGridLine()
-                        AxisTick()
-                        AxisValueLabel(centered: true)
-                    }
-                }
-                .chartXAxis {
-                    AxisMarks(values: .automatic(desiredCount: grid.numCols,
-                                                 roundLowerBound: false,
-                                                 roundUpperBound: false)) { _ in
-                        AxisGridLine()
-                        AxisTick()
-                        AxisValueLabel(centered: true)
-                    }
-                }
-                .aspectRatio(contentMode: .fit)
-            }
-            Section {
-                Stepper {
-                    Text("Rows: \(numRows)")
-                } onIncrement: {
-                    numRows += 1
-                    reloadGrid()
-                } onDecrement: {
-                    numRows -= 1
-                    reloadGrid()
-                }
-                Stepper {
-                    Text("Columns: \(numCols)")
-                } onIncrement: {
-                    numCols += 1
-                    reloadGrid()
-                } onDecrement: {
-                    numCols -= 1
-                    reloadGrid()
-                }
-                Toggle("Show Colors", isOn: $showColors)
-//                Toggle("Show Annotations", isOn: $showValues)
-            }
-        }
-        .navigationBarTitle(ChartType.customizeableHeatMap.title, displayMode: .inline)
-    }
-=======
-struct HeatMap: View {
-	var isOverview: Bool
-
-	@State private var numRows = 10
-	@State private var numCols = 10
-	@State private var grid = Grid(numRows: 10, numCols: 10)
-	@State private var showColors = true
-	@State private var showValues = false
 
 	var body: some View {
 		if isOverview {
@@ -161,19 +35,24 @@
 
 	private var chart: some View {
 		Chart(grid.points) { point in
-			RectangleMark(
-				xStart: PlottableValue.value("xStart", point.x),
-				xEnd: PlottableValue.value("xEnd", point.x + 1),
-				yStart: PlottableValue.value("yStart", point.y),
-				yEnd: PlottableValue.value("yEnd", point.y + 1)
-			)
-			.foregroundStyle(by: .value("Value", point.val))
+            Plot {
+                RectangleMark(
+                    xStart: PlottableValue.value("xStart", point.x),
+                    xEnd: PlottableValue.value("xEnd", point.x + 1),
+                    yStart: PlottableValue.value("yStart", point.y),
+                    yEnd: PlottableValue.value("yEnd", point.y + 1)
+                )
+                .foregroundStyle(by: .value("Value", point.val))
+            }
+            .accessibilityLabel("Point: (\(point.x), \(point.y))")
+            .accessibilityValue("Color: \(accessibilityColorName(for: point))")
+            .accessibilityHidden(isOverview)
 			// Reported FB10250889
 			//                        .annotation(position: .overlay) {
 			//                            Text(showValues ? String(format: "%.0f", point.val) : "")
 			//                        }
 		}
-		.chartForegroundStyleScale(range: Gradient(colors: showColors ? [.blue, .green, .yellow, .orange, .red] : [.clear, .blue]))
+		.chartForegroundStyleScale(range: Gradient(colors: showColors ? gradientColors : monotoneColors))
 		.chartYAxis {
 			AxisMarks(values: .automatic(desiredCount: grid.numRows,
 										 roundLowerBound: false,
@@ -192,6 +71,7 @@
 				AxisValueLabel(centered: true)
 			}
 		}
+        .accessibilityChartDescriptor(self)
 		.chartYAxis(isOverview ? .hidden : .automatic)
 		.chartXAxis(isOverview ? .hidden : .automatic)
 		.aspectRatio(contentMode: .fit)
@@ -221,14 +101,113 @@
 			//                Toggle("Show Annotations", isOn: $showValues)
 		}
 	}
->>>>>>> 5db068f9
 
 	private func reloadGrid() {
 		withAnimation {
 			grid = Grid(numRows: numRows, numCols: numCols)
 		}
 	}
-}
+    
+    func accessibilityColorName(for point: Point) -> String {
+        let bins = bins
+        let color = gradientColors[bins.index(for: point.val) ]
+        
+        return UIColor(color).accessibilityName
+    }
+}
+
+// MARK: - Accessibility
+
+protocol AccessibleGradientGrid {
+    var grid: Grid { get set }
+    var gradientColors: [Color] { get set }
+}
+
+extension AccessibleGradientGrid {
+    var bins: NumberBins<Double> {
+        let values = grid.points.map { $0.val }
+        let min = values.min() ?? 0
+        let max = values.max() ?? 0
+        return NumberBins(range: min-1...max+1, count: gradientColors.count)
+    }
+    var accessibilityColorNames: [String] {
+        return gradientColors.map { UIColor($0).accessibilityName }
+    }
+}
+
+extension HeatMap: AXChartDescriptorRepresentable, AccessibleGradientGrid {
+    func makeChartDescriptor() -> AXChartDescriptor {
+       
+        // The general approach here is to create a Series for each category/bin/group/gradient
+        
+        // Create an array of elements, each of which is an array of points.
+        // The outer arrays indices line up with the gradientColors, so each nested list contains
+        // points categorized as a color
+        // Doing this allows VoiceOver to create a different "note"
+        // for each data point that shares an X/Y values
+        let bin = self.bins
+        let data = grid.points
+        var categories = Array(repeating: Array<Point>(),
+                               count: gradientColors.count)
+        data.forEach { point in
+            categories[bin.index(for: point.val)].append(point)
+        }
+        
+        // Limits for each axis
+        let xmin = data.map(\.x).min() ?? 0
+        let xmax = data.map(\.x).max() ?? 0
+        let ymin = data.map(\.y).min() ?? 0
+        let ymax = data.map(\.y).max() ?? 0
+        let vmin = data.map(\.val).min() ?? 0
+        let vmax = data.map(\.val).max() ?? 0
+        
+        // Create the axes
+        let xAxis = AXNumericDataAxisDescriptor(
+            title: "Horizontal Position",
+            range: Double(xmin)...Double(xmax),
+            gridlinePositions: Array(stride(from: xmin, to: xmax, by: 1)).map { Double($0) }
+        ) { "X: \($0)" }
+
+        let yAxis = AXNumericDataAxisDescriptor(
+            title: "Vertical Position",
+            range: Double(ymin)...Double(ymax),
+            gridlinePositions: Array(stride(from: ymin, to: ymax, by: 1)).map { Double($0) }
+        ) { "Y: \($0)" }
+        
+        let valueAxis = AXNumericDataAxisDescriptor(
+            title: "Value based Color",
+            range: Double(vmin)...Double(vmax),
+            gridlinePositions: []
+        ) { "Color: \($0)" }
+        
+        // Finally create the series with the color category as a 3rd axes
+        let series: [AXDataSeriesDescriptor] = categories.enumerated().map { idx, colorSeries in
+            let dataPoints = colorSeries.map { point in
+                return AXDataPoint(x: Double(point.x),
+                                   y: Double(point.y),
+                                   additionalValues: [.category(accessibilityColorNames[idx])],
+                                   label: nil)
+            }
+            
+            return AXDataSeriesDescriptor(name: accessibilityColorNames[idx],
+                                          isContinuous: false,
+                                          dataPoints: dataPoints)
+            
+        }
+
+        return AXChartDescriptor(
+            title: "Grid Data",
+            summary: nil,
+            xAxis: xAxis,
+            yAxis: yAxis,
+            additionalAxes: [valueAxis],
+            series: series
+        )
+        
+    }
+}
+
+// MARK: - Preview
 
 struct HeatMap_Previews: PreviewProvider {
 	static var previews: some View {
