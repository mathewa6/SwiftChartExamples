//
// Copyright © 2022 Swift Charts Examples.
// Open Source - MIT License

import SwiftUI
import Charts

<<<<<<< HEAD
struct AreaSimpleOverview: View {
    
    @State var data = SalesData.last30Days

    var body: some View {
        Chart(data, id: \.day) {
            AreaMark(
                x: .value("Day", $0.day, unit: .day),
                y: .value("Sales", $0.sales)
            )
            .foregroundStyle(Gradient(colors: [.blue, .blue.opacity(0.5)]))
            .interpolationMethod(.cardinal)
        }
        .accessibilityChartDescriptor(self)
        .chartXAxis(.hidden)
        .chartYAxis(.hidden)
        .frame(height: Constants.previewChartHeight)
    }
}

=======
>>>>>>> 5db068f9
struct AreaSimple: View {
	var isOverview: Bool

    @State private var lineWidth = 2.0
    @State private var interpolationMethod: ChartInterpolationMethod = .cardinal
    @State private var chartColor: Color = .blue
    @State private var showGradient = true
    @State private var gradientRange = 0.5
    @State private var data: [Sale]

	init(isOverview: Bool) {
		self.isOverview = isOverview
		self.data = SalesData.last30Days.map { Sale(day: $0.day, sales: isOverview ? $0.sales : 0) }
	}

    private var gradient: Gradient {
        var colors = [chartColor]
        if showGradient {
            colors.append(chartColor.opacity(gradientRange))
        }
        return Gradient(colors: colors)
    }

    var body: some View {
<<<<<<< HEAD
        List {
            Section {
                Chart(data, id: \.day) {
                    AreaMark(
                        x: .value("Date", $0.day),
                        y: .value("Sales", $0.sales)
                    )
                    .foregroundStyle(gradient)
                    .interpolationMethod(interpolationMethod.mode)

                    LineMark(
                        x: .value("Date", $0.day),
                        y: .value("Sales", $0.sales)
                    )
                    .accessibilityLabel($0.day.formatted(date: .complete, time: .omitted))
                    .accessibilityValue("\($0.sales) sold")
                    .lineStyle(StrokeStyle(lineWidth: lineWidth))
                    .interpolationMethod(interpolationMethod.mode)
                    .foregroundStyle(chartColor)
                }
                .frame(height: Constants.detailChartHeight)
            }
            customisation
        }
        .navigationBarTitle(ChartType.areaSimple.title, displayMode: .inline)
        .onAppear {
            for index in data.indices {
                DispatchQueue.main.asyncAfter(deadline: .now() + Double(index) * 0.02) {
                    withAnimation(.interactiveSpring(response: 0.8, dampingFraction: 0.8, blendDuration: 0.8)) {
                        data[index].sales = SalesData.last30Days[index].sales
                    }
                }
            }
        }
=======
		if isOverview {
			chart
		} else {
			List {
				Section {
					chart
				}
				
				customisation
			}
			.navigationBarTitle(ChartType.areaSimple.title, displayMode: .inline)
			.onAppear {
				for index in data.indices {
					DispatchQueue.main.asyncAfter(deadline: .now() + Double(index) * 0.02) {
						withAnimation(.interactiveSpring(response: 0.8, dampingFraction: 0.8, blendDuration: 0.8)) {
							data[index].sales = SalesData.last30Days[index].sales
						}
					}
				}
			}
		}
>>>>>>> 5db068f9
    }

	private var chart: some View {
		Chart(data, id: \.day) {
			AreaMark(
				x: .value("Date", $0.day),
				y: .value("Sales", $0.sales)
			)
			.foregroundStyle(gradient)
			.interpolationMethod(interpolationMethod.mode)

			if !isOverview {
				LineMark(
					x: .value("Date", $0.day),
					y: .value("Sales", $0.sales)
				)
				.lineStyle(StrokeStyle(lineWidth: lineWidth))
				.interpolationMethod(interpolationMethod.mode)
				.foregroundStyle(chartColor)
			}
		}
		.chartYAxis(isOverview ? .hidden : .automatic)
		.chartXAxis(isOverview ? .hidden : .automatic)
		.frame(height: isOverview ? Constants.previewChartHeight : Constants.detailChartHeight)
	}

    private var customisation: some View {
        Section {
            VStack(alignment: .leading) {
                Text("Line Width: \(lineWidth, specifier: "%.1f")")
                Slider(value: $lineWidth, in: 1...20) {
                    Text("Line Width")
                } minimumValueLabel: {
                    Text("1")
                } maximumValueLabel: {
                    Text("20")
                }
            }
            
            Picker("Interpolation Method", selection: $interpolationMethod) {
                ForEach(ChartInterpolationMethod.allCases) { Text($0.mode.description).tag($0) }
            }
            
            ColorPicker("Color Picker", selection: $chartColor)
            Toggle("Show Gradient", isOn: $showGradient.animation())

            if showGradient {
                VStack(alignment: .leading) {
                    Text("Gradiant Opacity Range: \(String(format: "%.1f", gradientRange))")
                    Slider(value: $gradientRange) {
                        Text("Gradiant Opacity Range")
                    } minimumValueLabel: {
                        Text("0")
                    } maximumValueLabel: {
                        Text("1")
                    }
                }
            }
        }
    }
}

struct AreaSimple_Previews: PreviewProvider {
    static var previews: some View {
        AreaSimple(isOverview: true)
		AreaSimple(isOverview: false)
    }
}<|MERGE_RESOLUTION|>--- conflicted
+++ resolved
@@ -5,38 +5,15 @@
 import SwiftUI
 import Charts
 
-<<<<<<< HEAD
-struct AreaSimpleOverview: View {
-    
-    @State var data = SalesData.last30Days
-
-    var body: some View {
-        Chart(data, id: \.day) {
-            AreaMark(
-                x: .value("Day", $0.day, unit: .day),
-                y: .value("Sales", $0.sales)
-            )
-            .foregroundStyle(Gradient(colors: [.blue, .blue.opacity(0.5)]))
-            .interpolationMethod(.cardinal)
-        }
-        .accessibilityChartDescriptor(self)
-        .chartXAxis(.hidden)
-        .chartYAxis(.hidden)
-        .frame(height: Constants.previewChartHeight)
-    }
-}
-
-=======
->>>>>>> 5db068f9
 struct AreaSimple: View {
 	var isOverview: Bool
 
+    @State var data: [Sale]
     @State private var lineWidth = 2.0
     @State private var interpolationMethod: ChartInterpolationMethod = .cardinal
     @State private var chartColor: Color = .blue
     @State private var showGradient = true
     @State private var gradientRange = 0.5
-    @State private var data: [Sale]
 
 	init(isOverview: Bool) {
 		self.isOverview = isOverview
@@ -52,42 +29,6 @@
     }
 
     var body: some View {
-<<<<<<< HEAD
-        List {
-            Section {
-                Chart(data, id: \.day) {
-                    AreaMark(
-                        x: .value("Date", $0.day),
-                        y: .value("Sales", $0.sales)
-                    )
-                    .foregroundStyle(gradient)
-                    .interpolationMethod(interpolationMethod.mode)
-
-                    LineMark(
-                        x: .value("Date", $0.day),
-                        y: .value("Sales", $0.sales)
-                    )
-                    .accessibilityLabel($0.day.formatted(date: .complete, time: .omitted))
-                    .accessibilityValue("\($0.sales) sold")
-                    .lineStyle(StrokeStyle(lineWidth: lineWidth))
-                    .interpolationMethod(interpolationMethod.mode)
-                    .foregroundStyle(chartColor)
-                }
-                .frame(height: Constants.detailChartHeight)
-            }
-            customisation
-        }
-        .navigationBarTitle(ChartType.areaSimple.title, displayMode: .inline)
-        .onAppear {
-            for index in data.indices {
-                DispatchQueue.main.asyncAfter(deadline: .now() + Double(index) * 0.02) {
-                    withAnimation(.interactiveSpring(response: 0.8, dampingFraction: 0.8, blendDuration: 0.8)) {
-                        data[index].sales = SalesData.last30Days[index].sales
-                    }
-                }
-            }
-        }
-=======
 		if isOverview {
 			chart
 		} else {
@@ -109,7 +50,6 @@
 				}
 			}
 		}
->>>>>>> 5db068f9
     }
 
 	private var chart: some View {
@@ -126,11 +66,15 @@
 					x: .value("Date", $0.day),
 					y: .value("Sales", $0.sales)
 				)
+                .accessibilityLabel($0.day.formatted(date: .complete, time: .omitted))
+                .accessibilityValue("\($0.sales) sold")
+                .accessibilityHidden(isOverview)
 				.lineStyle(StrokeStyle(lineWidth: lineWidth))
 				.interpolationMethod(interpolationMethod.mode)
 				.foregroundStyle(chartColor)
 			}
 		}
+        .accessibilityChartDescriptor(self)
 		.chartYAxis(isOverview ? .hidden : .automatic)
 		.chartXAxis(isOverview ? .hidden : .automatic)
 		.frame(height: isOverview ? Constants.previewChartHeight : Constants.detailChartHeight)
@@ -172,6 +116,16 @@
     }
 }
 
+// MARK: - Accessibility
+
+extension AreaSimple: AXChartDescriptorRepresentable {
+    func makeChartDescriptor() -> AXChartDescriptor {
+        return chartDescriptor(forSalesSeries: data)
+    }
+}
+
+// MARK: - Preview
+
 struct AreaSimple_Previews: PreviewProvider {
     static var previews: some View {
         AreaSimple(isOverview: true)
