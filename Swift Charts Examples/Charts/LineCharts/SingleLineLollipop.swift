--- conflicted
+++ resolved
@@ -12,14 +12,10 @@
     @State private var interpolationMethod: ChartInterpolationMethod = .cardinal
     @State private var chartColor: Color = .blue
     @State private var showSymbols = true
-<<<<<<< HEAD
     @State private var selectedElement: Sale? = SalesData.last30Days[10]
+    @State private var showLollipop = true
 
     var data = SalesData.last30Days
-=======
-    @State private var selectedElement: (day: Date, sales: Int)? = (SalesData.last30Days[10].day, SalesData.last30Days[10].sales)
-    @State private var showLollipop = true
->>>>>>> f24fcd27
 
     var body: some View {
         if isOverview {
