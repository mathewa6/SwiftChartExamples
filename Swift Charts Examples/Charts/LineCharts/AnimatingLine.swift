--- conflicted
+++ resolved
@@ -57,16 +57,6 @@
     }
 }
 
-<<<<<<< HEAD
-struct Sample: Identifiable {
-    var x: Double
-    var y: Double
-    
-    var id: some Hashable { x }
-}
-
-=======
->>>>>>> 13f5f208
 struct AnimatedChart: View, Animatable {
     var animatableData: Double = 0
     var isOverview = false
