//
// Copyright © 2022 Swift Charts Examples.
// Open Source - MIT License

import SwiftUI
import Charts

<<<<<<< HEAD
struct HeartBeatOverview: View {

    var data = HealthData.ecgSample

    var body: some View {
        Chart {
            ForEach(Array(data.enumerated()), id: \.element) { index, element in
                LineMark(
                    x: .value("Index", index),
                    y: .value("Unit", element)
                )
                .foregroundStyle(.pink.gradient)
                .interpolationMethod(.cardinal)
            }
        }
        .accessibilityChartDescriptor(self)
        .chartXAxis(.hidden)
        .chartYAxis(.hidden)
        .frame(height: Constants.previewChartHeight)
    }
}

=======
>>>>>>> 5db068f9
struct HeartBeat: View {
	var isOverview: Bool

    @State private var lineWidth = 2.0
    @State private var interpolationMethod: ChartInterpolationMethod = .cardinal
    @State private var chartColor: Color = .pink
    
    var body: some View {
		if isOverview {
			chart
				.allowsHitTesting(false)
		} else {
			List {
				Section {
					chart
				}

				customisation
			}
			.navigationBarTitle(ChartType.heartBeat.title, displayMode: .inline)
		}
    }

	private var chart: some View {
		Chart {
			ForEach(Array(HealthData.ecgSample.enumerated()), id: \.element) { index, element in
				LineMark(
					x: .value("Index", index),
					y: .value("Unit", element)
				)
				.lineStyle(StrokeStyle(lineWidth: lineWidth))
				.foregroundStyle(chartColor.gradient)
				.interpolationMethod(interpolationMethod.mode)
				.accessibilityLabel("Index")
				.accessibilityValue("\(element)")
			}
		}
		.chartYAxis {
			AxisMarks(preset: .aligned, position: .automatic) { value in
				let rawValue = value.as(Double.self)! / 100
				let formattedValue = rawValue.formatted()

				AxisGridLine()
				AxisValueLabel(formattedValue)
			}
		}
		.chartXAxis {
			AxisMarks(preset: .aligned, position: .automatic) { value in
				let rawValue = value.as(Int.self)! / 100
				let formattedValue = rawValue.formatted()

				AxisGridLine()
				AxisValueLabel(formattedValue)
			}
		}
		.chartYAxis(isOverview ? .hidden : .automatic)
		.chartXAxis(isOverview ? .hidden : .automatic)
		.frame(height: isOverview ? Constants.previewChartHeight : Constants.detailChartHeight)
	}
    
    private var customisation: some View {
        Section {
            VStack(alignment: .leading) {
                Text("Line Width: \(lineWidth, specifier: "%.1f")")
                Slider(value: $lineWidth, in: 1...10) {
                    Text("Line Width")
                } minimumValueLabel: {
                    Text("1")
                } maximumValueLabel: {
                    Text("10")
                }
            }
            
            Picker("Interpolation Method", selection: $interpolationMethod) {
                ForEach(ChartInterpolationMethod.allCases) { Text($0.mode.description).tag($0) }
            }
            
            ColorPicker("Color Picker", selection: $chartColor)
        }
    }
}

struct HeartBeat_Previews: PreviewProvider {
    static var previews: some View {
        HeartBeat(isOverview: true)
		HeartBeat(isOverview: false)
    }
}
<|MERGE_RESOLUTION|>--- conflicted
+++ resolved
@@ -5,34 +5,10 @@
 import SwiftUI
 import Charts
 
-<<<<<<< HEAD
-struct HeartBeatOverview: View {
-
-    var data = HealthData.ecgSample
-
-    var body: some View {
-        Chart {
-            ForEach(Array(data.enumerated()), id: \.element) { index, element in
-                LineMark(
-                    x: .value("Index", index),
-                    y: .value("Unit", element)
-                )
-                .foregroundStyle(.pink.gradient)
-                .interpolationMethod(.cardinal)
-            }
-        }
-        .accessibilityChartDescriptor(self)
-        .chartXAxis(.hidden)
-        .chartYAxis(.hidden)
-        .frame(height: Constants.previewChartHeight)
-    }
-}
-
-=======
->>>>>>> 5db068f9
 struct HeartBeat: View {
 	var isOverview: Bool
 
+    @State var data = HealthData.ecgSample
     @State private var lineWidth = 2.0
     @State private var interpolationMethod: ChartInterpolationMethod = .cardinal
     @State private var chartColor: Color = .pink
@@ -55,7 +31,7 @@
 
 	private var chart: some View {
 		Chart {
-			ForEach(Array(HealthData.ecgSample.enumerated()), id: \.element) { index, element in
+			ForEach(Array(data.enumerated()), id: \.element) { index, element in
 				LineMark(
 					x: .value("Index", index),
 					y: .value("Unit", element)
@@ -63,8 +39,9 @@
 				.lineStyle(StrokeStyle(lineWidth: lineWidth))
 				.foregroundStyle(chartColor.gradient)
 				.interpolationMethod(interpolationMethod.mode)
-				.accessibilityLabel("Index")
-				.accessibilityValue("\(element)")
+				.accessibilityLabel("\(index)s")
+				.accessibilityValue("\(element) mV")
+                .accessibilityHidden(isOverview)
 			}
 		}
 		.chartYAxis {
@@ -85,6 +62,7 @@
 				AxisValueLabel(formattedValue)
 			}
 		}
+        .accessibilityChartDescriptor(self)
 		.chartYAxis(isOverview ? .hidden : .automatic)
 		.chartXAxis(isOverview ? .hidden : .automatic)
 		.frame(height: isOverview ? Constants.previewChartHeight : Constants.detailChartHeight)
@@ -112,6 +90,49 @@
     }
 }
 
+// MARK: - Accessibility
+
+extension HeartBeat: AXChartDescriptorRepresentable {
+    func makeChartDescriptor() -> AXChartDescriptor {
+        let min = data.min() ?? 0.0
+        let max = data.max() ?? 0.0
+
+        // Set the units when creating the axes
+        // so users can scrub and pause to narrow on a data point
+        let xAxis = AXNumericDataAxisDescriptor(
+            title: "Time",
+            range: Double(0)...Double(data.count),
+            gridlinePositions: []
+        ) { value in "\(value)s" }
+
+
+        let yAxis = AXNumericDataAxisDescriptor(
+            title: "Millivolts",
+            range: Double(min)...Double(max),
+            gridlinePositions: []
+        ) { value in "\(value) mV" }
+
+        let series = AXDataSeriesDescriptor(
+            name: "ECG data",
+            isContinuous: true,
+            dataPoints: data.enumerated().map {
+                .init(x: Double($0), y: $1)
+            }
+        )
+
+        return AXChartDescriptor(
+            title: "ElectroCardiogram (ECG)",
+            summary: nil,
+            xAxis: xAxis,
+            yAxis: yAxis,
+            additionalAxes: [],
+            series: [series]
+        )
+    }
+}
+
+// MARK: - Preview
+
 struct HeartBeat_Previews: PreviewProvider {
     static var previews: some View {
         HeartBeat(isOverview: true)
