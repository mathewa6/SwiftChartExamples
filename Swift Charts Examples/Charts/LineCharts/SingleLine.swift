//
// Copyright © 2022 Swift Charts Examples.
// Open Source - MIT License

import SwiftUI
import Charts

struct SingleLineOverview: View {

    var data = SalesData.last30Days

    var body: some View {
<<<<<<< HEAD
        VStack(alignment: .leading) {
            Text(ChartType.singleLine.title)
                .font(.callout)
                .foregroundStyle(.secondary)

            Chart(data, id: \.day) {
                LineMark(
                    x: .value("Day", $0.day, unit: .day),
                    y: .value("Sales", $0.sales)
                )
            }
			.accessibilityChartDescriptor(self)
            .chartXAxis(.hidden)
            .chartYAxis(.hidden)
            .frame(height: Constants.previewChartHeight)
=======
        Chart(SalesData.last30Days, id: \.day) {
            LineMark(
                x: .value("Day", $0.day, unit: .day),
                y: .value("Sales", $0.sales)
            )
            .interpolationMethod(.cardinal)
            .foregroundStyle(Color.blue.gradient)
>>>>>>> 24706549
        }
        .chartXAxis(.hidden)
        .chartYAxis(.hidden)
        .frame(height: Constants.previewChartHeight)
    }
}

struct SingleLine: View {
    @State private var lineWidth = 2.0
    @State private var interpolationMethod: ChartInterpolationMethod = .cardinal
    @State private var chartColor: Color = .blue
    @State private var showSymbols = false
    @State private var data: [Sale] = SalesData.last30Days.map { Sale(day: $0.day, sales: 0) }

    var body: some View {
        List {
            Section {
                Chart(data, id: \.day) {
                    LineMark(
                        x: .value("Date", $0.day),
                        y: .value("Sales", $0.sales)
                    )
                    .accessibilityLabel($0.day.formatted())
                    .accessibilityValue("\($0.sales) sold")
                    .lineStyle(StrokeStyle(lineWidth: lineWidth))
                    .foregroundStyle(chartColor.gradient)
                    .interpolationMethod(interpolationMethod.mode)
                    .symbol(Circle().strokeBorder(lineWidth: lineWidth))
                    .symbolSize(showSymbols ? 60 : 0)
                }
                .frame(height: Constants.detailChartHeight)
            }
            
            customisation
        }
        .navigationBarTitle(ChartType.singleLine.title, displayMode: .inline)
        .onAppear {
            for index in data.indices {
                DispatchQueue.main.asyncAfter(deadline: .now() + Double(index) * 0.02) {
                    withAnimation(.interactiveSpring(response: 0.8, dampingFraction: 0.8, blendDuration: 0.8)) {
                        data[index].sales = SalesData.last30Days[index].sales
                    }
                }
            }
        }
    }
    
    private var customisation: some View {
        Section {
            Stepper(value: $lineWidth, in: 1.0...20.0) {
                HStack {
                    Text("Line Width")
                    Spacer()
                    Text("\(String(format: "%.0f",lineWidth))")
                }
            }
            
            Picker("Interpolation Method", selection: $interpolationMethod) {
                ForEach(ChartInterpolationMethod.allCases) { Text($0.mode.description).tag($0) }
            }
            
            ColorPicker("Color Picker", selection: $chartColor)

            Toggle("Show Symbols", isOn: $showSymbols)
        }
    }
}

struct SingleLine_Previews: PreviewProvider {
    static var previews: some View {
        SingleLineOverview()
        SingleLine()
    }
}<|MERGE_RESOLUTION|>--- conflicted
+++ resolved
@@ -10,32 +10,15 @@
     var data = SalesData.last30Days
 
     var body: some View {
-<<<<<<< HEAD
-        VStack(alignment: .leading) {
-            Text(ChartType.singleLine.title)
-                .font(.callout)
-                .foregroundStyle(.secondary)
-
-            Chart(data, id: \.day) {
-                LineMark(
-                    x: .value("Day", $0.day, unit: .day),
-                    y: .value("Sales", $0.sales)
-                )
-            }
-			.accessibilityChartDescriptor(self)
-            .chartXAxis(.hidden)
-            .chartYAxis(.hidden)
-            .frame(height: Constants.previewChartHeight)
-=======
-        Chart(SalesData.last30Days, id: \.day) {
+        Chart(data, id: \.day) {
             LineMark(
                 x: .value("Day", $0.day, unit: .day),
                 y: .value("Sales", $0.sales)
             )
             .interpolationMethod(.cardinal)
             .foregroundStyle(Color.blue.gradient)
->>>>>>> 24706549
         }
+        .accessibilityChartDescriptor(self)
         .chartXAxis(.hidden)
         .chartYAxis(.hidden)
         .frame(height: Constants.previewChartHeight)
