--- conflicted
+++ resolved
@@ -5,72 +5,11 @@
 import SwiftUI
 import Charts
 
-<<<<<<< HEAD
-struct SingleLineOverview: View {
 
-    var data = SalesData.last30Days
-
-    var body: some View {
-        Chart(data, id: \.day) {
-            LineMark(
-                x: .value("Day", $0.day, unit: .day),
-                y: .value("Sales", $0.sales)
-            )
-            .interpolationMethod(.cardinal)
-            .foregroundStyle(Color.blue.gradient)
-        }
-        .accessibilityChartDescriptor(self)
-        .chartXAxis(.hidden)
-        .chartYAxis(.hidden)
-        .frame(height: Constants.previewChartHeight)
-    }
-}
-
-=======
->>>>>>> 5db068f9
 struct SingleLine: View {
 	var isOverview: Bool
 
-<<<<<<< HEAD
-    var body: some View {
-        List {
-            Section {
-                Chart(data, id: \.day) {
-                    LineMark(
-                        x: .value("Date", $0.day),
-                        y: .value("Sales", $0.sales)
-                    )
-                    .accessibilityLabel($0.day.formatted(date: .complete, time: .omitted))
-                    .accessibilityValue("\($0.sales) sold")
-                    .lineStyle(StrokeStyle(lineWidth: lineWidth))
-                    .foregroundStyle(chartColor.gradient)
-                    .interpolationMethod(interpolationMethod.mode)
-                    .symbol(Circle().strokeBorder(lineWidth: lineWidth))
-                    .symbolSize(showSymbols ? 60 : 0)
-                }
-                .frame(height: Constants.detailChartHeight)
-            }
-            
-            customisation
-        }
-        .navigationBarTitle(ChartType.singleLine.title, displayMode: .inline)
-        .onAppear {
-            for index in data.indices {
-                DispatchQueue.main.asyncAfter(deadline: .now() + Double(index) * 0.02) {
-                    withAnimation(.interactiveSpring(response: 0.8, dampingFraction: 0.8, blendDuration: 0.8)) {
-                        data[index].sales = SalesData.last30Days[index].sales
-                    }
-                }
-            }
-        }
-    }
-    
-    private var customisation: some View {
-        Section {
-            Stepper(value: $lineWidth, in: 1.0...20.0) {
-                HStack {
-=======
-	@State private var data: [Sale]
+	@State var data: [Sale]
 	@State private var lineWidth = 2.0
 	@State private var interpolationMethod: ChartInterpolationMethod = .cardinal
 	@State private var chartColor: Color = .blue
@@ -78,7 +17,7 @@
 
 	init(isOverview: Bool) {
 		self.isOverview = isOverview
-		self.data = SalesData.last30Days.map { Sale(day: $0.day, sales: isOverview ? $0.sales : 0)}
+		self.data = SalesData.last30Days
 	}
 
 	var body: some View {
@@ -103,12 +42,16 @@
 				x: .value("Date", $0.day),
 				y: .value("Sales", $0.sales)
 			)
+            .accessibilityLabel($0.day.formatted(date: .complete, time: .omitted))
+            .accessibilityValue("\($0.sales) sold")
+            .accessibilityHidden(isOverview)
 			.lineStyle(StrokeStyle(lineWidth: lineWidth))
 			.foregroundStyle(chartColor.gradient)
 			.interpolationMethod(interpolationMethod.mode)
 			.symbol(Circle().strokeBorder(lineWidth: lineWidth))
 			.symbolSize(showSymbols ? 60 : 0)
 		}
+        .accessibilityChartDescriptor(self)
 		.chartYAxis(isOverview ? .hidden : .automatic)
 		.chartXAxis(isOverview ? .hidden : .automatic)
 		.frame(height: isOverview ? Constants.previewChartHeight : Constants.detailChartHeight)
@@ -128,7 +71,6 @@
             VStack(alignment: .leading) {
                 Text("Line Width: \(lineWidth, specifier: "%.1f")")
                 Slider(value: $lineWidth, in: 1...20) {
->>>>>>> 5db068f9
                     Text("Line Width")
                 } minimumValueLabel: {
                     Text("1")
@@ -148,6 +90,16 @@
 	}
 }
 
+// MARK: - Accessibility
+
+extension SingleLine: AXChartDescriptorRepresentable {
+    func makeChartDescriptor() -> AXChartDescriptor {
+        return chartDescriptor(forSalesSeries: data)
+    }
+}
+
+// MARK: - Preview
+
 struct SingleLine_Previews: PreviewProvider {
 	static var previews: some View {
 		SingleLine(isOverview: true)
