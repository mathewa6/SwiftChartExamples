--- conflicted
+++ resolved
@@ -27,25 +27,4 @@
             }
         }
     }
-<<<<<<< HEAD
-    
-    struct Point: Hashable, Identifiable {
-        let id = UUID()
-        let x: Int
-        let y: Int
-        let val: Double
-
-        func angle(degreeOffset: Double, inRadians: Bool = true) -> Double {
-            // around 180-360 range
-            let degrees = (val / 100.0) * 180.0 + 180 + degreeOffset
-            let radians = (degrees * .pi) / 180.0
-            return inRadians ? radians : degrees
-        }
-
-        func angleColor(hueOffset: Double) -> Color {
-            Color(hue: ((val / 100.0) * 360.0 + hueOffset)/360.0, saturation: 1, brightness: 1)
-        }
-    }
-=======
->>>>>>> 5db068f9
 }