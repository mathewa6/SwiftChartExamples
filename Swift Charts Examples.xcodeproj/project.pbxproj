--- conflicted
+++ resolved
@@ -7,11 +7,8 @@
 	objects = {
 
 /* Begin PBXBuildFile section */
-<<<<<<< HEAD
 		2E5763C628576B1B006C7C36 /* PyramidChart.swift in Sources */ = {isa = PBXBuildFile; fileRef = 2E5763C528576B1B006C7C36 /* PyramidChart.swift */; };
-=======
 		88B3E5D02857493B00840CAA /* RangeSimple.swift in Sources */ = {isa = PBXBuildFile; fileRef = 88B3E5CF2857493B00840CAA /* RangeSimple.swift */; };
->>>>>>> 6b9232c2
 		C22EB59E28568D0B000B9F9A /* Swift_Charts_ExamplesApp.swift in Sources */ = {isa = PBXBuildFile; fileRef = C22EB59D28568D0B000B9F9A /* Swift_Charts_ExamplesApp.swift */; };
 		C22EB5A028568D0B000B9F9A /* ContentView.swift in Sources */ = {isa = PBXBuildFile; fileRef = C22EB59F28568D0B000B9F9A /* ContentView.swift */; };
 		C22EB5A228568D0C000B9F9A /* Assets.xcassets in Resources */ = {isa = PBXBuildFile; fileRef = C22EB5A128568D0C000B9F9A /* Assets.xcassets */; };
@@ -49,11 +46,8 @@
 
 /* Begin PBXFileReference section */
 		262541172856A35B00A1E2EC /* Build.xcconfig */ = {isa = PBXFileReference; lastKnownFileType = text.xcconfig; path = Build.xcconfig; sourceTree = "<group>"; };
-<<<<<<< HEAD
 		2E5763C528576B1B006C7C36 /* PyramidChart.swift */ = {isa = PBXFileReference; lastKnownFileType = sourcecode.swift; path = PyramidChart.swift; sourceTree = "<group>"; };
-=======
 		88B3E5CF2857493B00840CAA /* RangeSimple.swift */ = {isa = PBXFileReference; lastKnownFileType = sourcecode.swift; path = RangeSimple.swift; sourceTree = "<group>"; };
->>>>>>> 6b9232c2
 		C22EB59A28568D0B000B9F9A /* Swift Charts Examples.app */ = {isa = PBXFileReference; explicitFileType = wrapper.application; includeInIndex = 0; path = "Swift Charts Examples.app"; sourceTree = BUILT_PRODUCTS_DIR; };
 		C22EB59D28568D0B000B9F9A /* Swift_Charts_ExamplesApp.swift */ = {isa = PBXFileReference; lastKnownFileType = sourcecode.swift; path = Swift_Charts_ExamplesApp.swift; sourceTree = "<group>"; };
 		C22EB59F28568D0B000B9F9A /* ContentView.swift */ = {isa = PBXFileReference; lastKnownFileType = sourcecode.swift; path = ContentView.swift; sourceTree = "<group>"; };
@@ -101,14 +95,14 @@
 /* End PBXFrameworksBuildPhase section */
 
 /* Begin PBXGroup section */
-<<<<<<< HEAD
 		2E5763C428576B0C006C7C36 /* Pyramid */ = {
 			isa = PBXGroup;
 			children = (
 				2E5763C528576B1B006C7C36 /* PyramidChart.swift */,
 			);
 			path = Pyramid;
-=======
+      sourceTree = "<group>";
+		};
 		88B3E5CC285748E400840CAA /* RangeCharts */ = {
 			isa = PBXGroup;
 			children = (
@@ -123,7 +117,6 @@
 				88B3E5CF2857493B00840CAA /* RangeSimple.swift */,
 			);
 			path = Simple;
->>>>>>> 6b9232c2
 			sourceTree = "<group>";
 		};
 		C22EB59128568D0B000B9F9A = {
