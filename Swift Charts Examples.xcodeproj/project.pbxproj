--- conflicted
+++ resolved
@@ -26,11 +26,8 @@
 		C26088272856A95A00B09DDB /* ChartStrideBy.swift in Sources */ = {isa = PBXBuildFile; fileRef = C26088262856A95A00B09DDB /* ChartStrideBy.swift */; };
 		C260882B2856B3C500B09DDB /* AreaSimple.swift in Sources */ = {isa = PBXBuildFile; fileRef = C260882A2856B3C500B09DDB /* AreaSimple.swift */; };
 		C260882E2856B4C900B09DDB /* SingleBar.swift in Sources */ = {isa = PBXBuildFile; fileRef = C260882D2856B4C900B09DDB /* SingleBar.swift */; };
-<<<<<<< HEAD
-		FC5466C32857DB7F00315632 /* SingleLineLollipop.swift in Sources */ = {isa = PBXBuildFile; fileRef = FC5466C22857DB7F00315632 /* SingleLineLollipop.swift */; };
-=======
+		FC5466C62857E0D700315632 /* SingleLineLollipop.swift in Sources */ = {isa = PBXBuildFile; fileRef = FC5466C52857E0D700315632 /* SingleLineLollipop.swift */; };
 		FC56C9AA2857B8A50044DDED /* HeatMap.swift in Sources */ = {isa = PBXBuildFile; fileRef = FC56C9A92857B8A50044DDED /* HeatMap.swift */; };
->>>>>>> 0852d1df
 /* End PBXBuildFile section */
 
 /* Begin PBXContainerItemProxy section */
@@ -75,11 +72,8 @@
 		C26088262856A95A00B09DDB /* ChartStrideBy.swift */ = {isa = PBXFileReference; lastKnownFileType = sourcecode.swift; path = ChartStrideBy.swift; sourceTree = "<group>"; };
 		C260882A2856B3C500B09DDB /* AreaSimple.swift */ = {isa = PBXFileReference; lastKnownFileType = sourcecode.swift; path = AreaSimple.swift; sourceTree = "<group>"; };
 		C260882D2856B4C900B09DDB /* SingleBar.swift */ = {isa = PBXFileReference; lastKnownFileType = sourcecode.swift; path = SingleBar.swift; sourceTree = "<group>"; };
-<<<<<<< HEAD
-		FC5466C22857DB7F00315632 /* SingleLineLollipop.swift */ = {isa = PBXFileReference; lastKnownFileType = sourcecode.swift; path = SingleLineLollipop.swift; sourceTree = "<group>"; };
-=======
+		FC5466C52857E0D700315632 /* SingleLineLollipop.swift */ = {isa = PBXFileReference; fileEncoding = 4; lastKnownFileType = sourcecode.swift; path = SingleLineLollipop.swift; sourceTree = "<group>"; };
 		FC56C9A92857B8A50044DDED /* HeatMap.swift */ = {isa = PBXFileReference; lastKnownFileType = sourcecode.swift; path = HeatMap.swift; sourceTree = "<group>"; };
->>>>>>> 0852d1df
 /* End PBXFileReference section */
 
 /* Begin PBXFrameworksBuildPhase section */
@@ -227,7 +221,7 @@
 			isa = PBXGroup;
 			children = (
 				C260881A2856968D00B09DDB /* Simple */,
-				FC5466C12857DB6500315632 /* Lollipop */,
+				FC5466C82857E0F200315632 /* Lollipop */,
 			);
 			path = LineCharts;
 			sourceTree = "<group>";
@@ -291,21 +285,20 @@
 			path = Simple;
 			sourceTree = "<group>";
 		};
-<<<<<<< HEAD
-		FC5466C12857DB6500315632 /* Lollipop */ = {
-			isa = PBXGroup;
-			children = (
-				FC5466C22857DB7F00315632 /* SingleLineLollipop.swift */,
+		FC5466C82857E0F200315632 /* Lollipop */ = {
+			isa = PBXGroup;
+			children = (
+				FC5466C52857E0D700315632 /* SingleLineLollipop.swift */,
 			);
 			path = Lollipop;
-=======
+			sourceTree = "<group>";
+		};
 		FC56C9A82857B8790044DDED /* HeatMap */ = {
 			isa = PBXGroup;
 			children = (
 				FC56C9A92857B8A50044DDED /* HeatMap.swift */,
 			);
 			path = HeatMap;
->>>>>>> 0852d1df
 			sourceTree = "<group>";
 		};
 /* End PBXGroup section */
@@ -446,13 +439,13 @@
 				C260881C28569D1B00B09DDB /* InterpolationMethod.swift in Sources */,
 				FC56C9AA2857B8A50044DDED /* HeatMap.swift in Sources */,
 				C26088202856A34400B09DDB /* TwoBars.swift in Sources */,
+				FC5466C62857E0D700315632 /* SingleLineLollipop.swift in Sources */,
 				C26088182856963D00B09DDB /* Data.swift in Sources */,
 				C260882E2856B4C900B09DDB /* SingleBar.swift in Sources */,
 				C22EB59E28568D0B000B9F9A /* Swift_Charts_ExamplesApp.swift in Sources */,
 				2E5763C628576B1B006C7C36 /* PyramidChart.swift in Sources */,
 				C26088132856935B00B09DDB /* ChartType.swift in Sources */,
 				C26088152856960000B09DDB /* SingleLine.swift in Sources */,
-				FC5466C32857DB7F00315632 /* SingleLineLollipop.swift in Sources */,
 				C26088272856A95A00B09DDB /* ChartStrideBy.swift in Sources */,
 			);
 			runOnlyForDeploymentPostprocessing = 0;
