// !$*UTF8*$!
{
	archiveVersion = 1;
	classes = {
	};
	objectVersion = 56;
	objects = {

/* Begin PBXBuildFile section */
		2E5763C628576B1B006C7C36 /* PyramidChart.swift in Sources */ = {isa = PBXBuildFile; fileRef = 2E5763C528576B1B006C7C36 /* PyramidChart.swift */; };
		2E8EA801285AA53F0040C591 /* VectorField.swift in Sources */ = {isa = PBXBuildFile; fileRef = 2E8EA800285AA53F0040C591 /* VectorField.swift */; };
		4EB65CFB2864E074009D49AA /* GradientLine.swift in Sources */ = {isa = PBXBuildFile; fileRef = 4EB65CFA2864E074009D49AA /* GradientLine.swift */; };
		52145C302864A34D00EB89D7 /* CandleStickChart.swift in Sources */ = {isa = PBXBuildFile; fileRef = 52145C2F2864A34D00EB89D7 /* CandleStickChart.swift */; };
		52145C322864A60D00EB89D7 /* StockData.swift in Sources */ = {isa = PBXBuildFile; fileRef = 52145C312864A60D00EB89D7 /* StockData.swift */; };
		5BC09FE32859526B00C2DB92 /* HeartRateRangeChart.swift in Sources */ = {isa = PBXBuildFile; fileRef = 5BC09FE22859526B00C2DB92 /* HeartRateRangeChart.swift */; };
		62FF3F002857EADF0022930C /* Grid.swift in Sources */ = {isa = PBXBuildFile; fileRef = 62FF3EFF2857EADF0022930C /* Grid.swift */; };
		62FF3F022857EB530022930C /* HeatMap.swift in Sources */ = {isa = PBXBuildFile; fileRef = 62FF3F012857EB530022930C /* HeatMap.swift */; };
		7425DF832858DF4300672F3B /* HealthData.swift in Sources */ = {isa = PBXBuildFile; fileRef = 7425DF822858DF4300672F3B /* HealthData.swift */; };
		84A8089D285E112E00B60AFB /* TimeSheetBar.swift in Sources */ = {isa = PBXBuildFile; fileRef = 84A8089C285E112E00B60AFB /* TimeSheetBar.swift */; };
		88242C262858C17A00DDD8D0 /* HeartBeat.swift in Sources */ = {isa = PBXBuildFile; fileRef = 88242C252858C17A00DDD8D0 /* HeartBeat.swift */; };
		88B3E5D02857493B00840CAA /* RangeSimple.swift in Sources */ = {isa = PBXBuildFile; fileRef = 88B3E5CF2857493B00840CAA /* RangeSimple.swift */; };
		934A95042857D035009E29F4 /* OneDimensionalBar.swift in Sources */ = {isa = PBXBuildFile; fileRef = 934A95032857D035009E29F4 /* OneDimensionalBar.swift */; };
		9691226F28594EC5001FCF65 /* ScatterChart.swift in Sources */ = {isa = PBXBuildFile; fileRef = 9691226E28594EC5001FCF65 /* ScatterChart.swift */; };
		97665180285BB9C80079660D /* AccessibilityChartDescriptors.swift in Sources */ = {isa = PBXBuildFile; fileRef = 9766517F285BB9C80079660D /* AccessibilityChartDescriptors.swift */; };
		97A7B09528651B5B0069FFFE /* AccessibilityHelpers.swift in Sources */ = {isa = PBXBuildFile; fileRef = 97A7B09428651B5B0069FFFE /* AccessibilityHelpers.swift */; };
		C22EB59E28568D0B000B9F9A /* Swift_Charts_ExamplesApp.swift in Sources */ = {isa = PBXBuildFile; fileRef = C22EB59D28568D0B000B9F9A /* Swift_Charts_ExamplesApp.swift */; };
		C22EB5A028568D0B000B9F9A /* ContentView.swift in Sources */ = {isa = PBXBuildFile; fileRef = C22EB59F28568D0B000B9F9A /* ContentView.swift */; };
		C22EB5A228568D0C000B9F9A /* Assets.xcassets in Resources */ = {isa = PBXBuildFile; fileRef = C22EB5A128568D0C000B9F9A /* Assets.xcassets */; };
		C22EB5A628568D0C000B9F9A /* Preview Assets.xcassets in Resources */ = {isa = PBXBuildFile; fileRef = C22EB5A528568D0C000B9F9A /* Preview Assets.xcassets */; };
		C22EB5B028568D0C000B9F9A /* ChartScreenshotGenerator.swift in Sources */ = {isa = PBXBuildFile; fileRef = C22EB5AF28568D0C000B9F9A /* ChartScreenshotGenerator.swift */; };
		C22EB5BA28568D0C000B9F9A /* Swift_Charts_ExamplesUITests.swift in Sources */ = {isa = PBXBuildFile; fileRef = C22EB5B928568D0C000B9F9A /* Swift_Charts_ExamplesUITests.swift */; };
		C22EB5BC28568D0C000B9F9A /* Swift_Charts_ExamplesUITestsLaunchTests.swift in Sources */ = {isa = PBXBuildFile; fileRef = C22EB5BB28568D0C000B9F9A /* Swift_Charts_ExamplesUITestsLaunchTests.swift */; };
		C23072892860D8FA00DA1CED /* AnimatingLine.swift in Sources */ = {isa = PBXBuildFile; fileRef = C23072882860D8FA00DA1CED /* AnimatingLine.swift */; };
		C26088132856935B00B09DDB /* ChartType.swift in Sources */ = {isa = PBXBuildFile; fileRef = C26088122856935B00B09DDB /* ChartType.swift */; };
		C26088152856960000B09DDB /* SingleLine.swift in Sources */ = {isa = PBXBuildFile; fileRef = C26088142856960000B09DDB /* SingleLine.swift */; };
		C26088182856963D00B09DDB /* Data.swift in Sources */ = {isa = PBXBuildFile; fileRef = C26088172856963D00B09DDB /* Data.swift */; };
		C260881C28569D1B00B09DDB /* InterpolationMethod.swift in Sources */ = {isa = PBXBuildFile; fileRef = C260881B28569D1B00B09DDB /* InterpolationMethod.swift */; };
		C26088202856A34400B09DDB /* TwoBars.swift in Sources */ = {isa = PBXBuildFile; fileRef = C260881F2856A34400B09DDB /* TwoBars.swift */; };
		C26088252856A45800B09DDB /* Square.swift in Sources */ = {isa = PBXBuildFile; fileRef = C26088242856A45800B09DDB /* Square.swift */; };
		C26088272856A95A00B09DDB /* ChartStrideBy.swift in Sources */ = {isa = PBXBuildFile; fileRef = C26088262856A95A00B09DDB /* ChartStrideBy.swift */; };
		C260882B2856B3C500B09DDB /* AreaSimple.swift in Sources */ = {isa = PBXBuildFile; fileRef = C260882A2856B3C500B09DDB /* AreaSimple.swift */; };
		C260882E2856B4C900B09DDB /* SingleBar.swift in Sources */ = {isa = PBXBuildFile; fileRef = C260882D2856B4C900B09DDB /* SingleBar.swift */; };
		FC4ECCF02865DE6E0008905E /* MultiLine.swift in Sources */ = {isa = PBXBuildFile; fileRef = FC4ECCEF2865DE6E0008905E /* MultiLine.swift */; };
		FC4ECCF22865E3170008905E /* StackedArea.swift in Sources */ = {isa = PBXBuildFile; fileRef = FC4ECCF12865E3170008905E /* StackedArea.swift */; };
		FC5466C62857E0D700315632 /* SingleLineLollipop.swift in Sources */ = {isa = PBXBuildFile; fileRef = FC5466C52857E0D700315632 /* SingleLineLollipop.swift */; };
		FC602024285B532C0089DBDC /* SingleBarThreshold.swift in Sources */ = {isa = PBXBuildFile; fileRef = FC602023285B532C0089DBDC /* SingleBarThreshold.swift */; };
/* End PBXBuildFile section */

/* Begin PBXContainerItemProxy section */
		C22EB5AC28568D0C000B9F9A /* PBXContainerItemProxy */ = {
			isa = PBXContainerItemProxy;
			containerPortal = C22EB59228568D0B000B9F9A /* Project object */;
			proxyType = 1;
			remoteGlobalIDString = C22EB59928568D0B000B9F9A;
			remoteInfo = "Swift Charts Examples";
		};
		C22EB5B628568D0C000B9F9A /* PBXContainerItemProxy */ = {
			isa = PBXContainerItemProxy;
			containerPortal = C22EB59228568D0B000B9F9A /* Project object */;
			proxyType = 1;
			remoteGlobalIDString = C22EB59928568D0B000B9F9A;
			remoteInfo = "Swift Charts Examples";
		};
/* End PBXContainerItemProxy section */

/* Begin PBXFileReference section */
		262541172856A35B00A1E2EC /* Build.xcconfig */ = {isa = PBXFileReference; lastKnownFileType = text.xcconfig; path = Build.xcconfig; sourceTree = "<group>"; };
		2E5763C528576B1B006C7C36 /* PyramidChart.swift */ = {isa = PBXFileReference; lastKnownFileType = sourcecode.swift; path = PyramidChart.swift; sourceTree = "<group>"; };
		2E8EA800285AA53F0040C591 /* VectorField.swift */ = {isa = PBXFileReference; lastKnownFileType = sourcecode.swift; path = VectorField.swift; sourceTree = "<group>"; };
		4EB65CFA2864E074009D49AA /* GradientLine.swift */ = {isa = PBXFileReference; lastKnownFileType = sourcecode.swift; path = GradientLine.swift; sourceTree = "<group>"; };
		52145C2F2864A34D00EB89D7 /* CandleStickChart.swift */ = {isa = PBXFileReference; lastKnownFileType = sourcecode.swift; path = CandleStickChart.swift; sourceTree = "<group>"; };
		52145C312864A60D00EB89D7 /* StockData.swift */ = {isa = PBXFileReference; lastKnownFileType = sourcecode.swift; path = StockData.swift; sourceTree = "<group>"; };
		5BC09FE22859526B00C2DB92 /* HeartRateRangeChart.swift */ = {isa = PBXFileReference; fileEncoding = 4; lastKnownFileType = sourcecode.swift; path = HeartRateRangeChart.swift; sourceTree = "<group>"; };
		62FF3EFF2857EADF0022930C /* Grid.swift */ = {isa = PBXFileReference; lastKnownFileType = sourcecode.swift; path = Grid.swift; sourceTree = "<group>"; };
		62FF3F012857EB530022930C /* HeatMap.swift */ = {isa = PBXFileReference; lastKnownFileType = sourcecode.swift; path = HeatMap.swift; sourceTree = "<group>"; };
		7425DF822858DF4300672F3B /* HealthData.swift */ = {isa = PBXFileReference; lastKnownFileType = sourcecode.swift; path = HealthData.swift; sourceTree = "<group>"; };
		84A8089C285E112E00B60AFB /* TimeSheetBar.swift */ = {isa = PBXFileReference; lastKnownFileType = sourcecode.swift; path = TimeSheetBar.swift; sourceTree = "<group>"; };
		88242C252858C17A00DDD8D0 /* HeartBeat.swift */ = {isa = PBXFileReference; lastKnownFileType = sourcecode.swift; path = HeartBeat.swift; sourceTree = "<group>"; };
		88B3E5CF2857493B00840CAA /* RangeSimple.swift */ = {isa = PBXFileReference; lastKnownFileType = sourcecode.swift; path = RangeSimple.swift; sourceTree = "<group>"; };
		934A95032857D035009E29F4 /* OneDimensionalBar.swift */ = {isa = PBXFileReference; lastKnownFileType = sourcecode.swift; path = OneDimensionalBar.swift; sourceTree = "<group>"; };
		9691226E28594EC5001FCF65 /* ScatterChart.swift */ = {isa = PBXFileReference; lastKnownFileType = sourcecode.swift; path = ScatterChart.swift; sourceTree = "<group>"; };
		9766517F285BB9C80079660D /* AccessibilityChartDescriptors.swift */ = {isa = PBXFileReference; fileEncoding = 4; lastKnownFileType = sourcecode.swift; path = AccessibilityChartDescriptors.swift; sourceTree = "<group>"; };
		97A7B09428651B5B0069FFFE /* AccessibilityHelpers.swift */ = {isa = PBXFileReference; fileEncoding = 4; lastKnownFileType = sourcecode.swift; path = AccessibilityHelpers.swift; sourceTree = "<group>"; };
		C22EB59A28568D0B000B9F9A /* Swift Charts Examples.app */ = {isa = PBXFileReference; explicitFileType = wrapper.application; includeInIndex = 0; path = "Swift Charts Examples.app"; sourceTree = BUILT_PRODUCTS_DIR; };
		C22EB59D28568D0B000B9F9A /* Swift_Charts_ExamplesApp.swift */ = {isa = PBXFileReference; lastKnownFileType = sourcecode.swift; path = Swift_Charts_ExamplesApp.swift; sourceTree = "<group>"; };
		C22EB59F28568D0B000B9F9A /* ContentView.swift */ = {isa = PBXFileReference; lastKnownFileType = sourcecode.swift; path = ContentView.swift; sourceTree = "<group>"; };
		C22EB5A128568D0C000B9F9A /* Assets.xcassets */ = {isa = PBXFileReference; lastKnownFileType = folder.assetcatalog; path = Assets.xcassets; sourceTree = "<group>"; };
		C22EB5A328568D0C000B9F9A /* Swift_Charts_Examples.entitlements */ = {isa = PBXFileReference; lastKnownFileType = text.plist.entitlements; path = Swift_Charts_Examples.entitlements; sourceTree = "<group>"; };
		C22EB5A528568D0C000B9F9A /* Preview Assets.xcassets */ = {isa = PBXFileReference; lastKnownFileType = folder.assetcatalog; path = "Preview Assets.xcassets"; sourceTree = "<group>"; };
		C22EB5AB28568D0C000B9F9A /* Swift Charts ExamplesTests.xctest */ = {isa = PBXFileReference; explicitFileType = wrapper.cfbundle; includeInIndex = 0; path = "Swift Charts ExamplesTests.xctest"; sourceTree = BUILT_PRODUCTS_DIR; };
		C22EB5AF28568D0C000B9F9A /* ChartScreenshotGenerator.swift */ = {isa = PBXFileReference; lastKnownFileType = sourcecode.swift; path = ChartScreenshotGenerator.swift; sourceTree = "<group>"; };
		C22EB5B528568D0C000B9F9A /* Swift Charts ExamplesUITests.xctest */ = {isa = PBXFileReference; explicitFileType = wrapper.cfbundle; includeInIndex = 0; path = "Swift Charts ExamplesUITests.xctest"; sourceTree = BUILT_PRODUCTS_DIR; };
		C22EB5B928568D0C000B9F9A /* Swift_Charts_ExamplesUITests.swift */ = {isa = PBXFileReference; lastKnownFileType = sourcecode.swift; path = Swift_Charts_ExamplesUITests.swift; sourceTree = "<group>"; };
		C22EB5BB28568D0C000B9F9A /* Swift_Charts_ExamplesUITestsLaunchTests.swift */ = {isa = PBXFileReference; lastKnownFileType = sourcecode.swift; path = Swift_Charts_ExamplesUITestsLaunchTests.swift; sourceTree = "<group>"; };
		C23072882860D8FA00DA1CED /* AnimatingLine.swift */ = {isa = PBXFileReference; lastKnownFileType = sourcecode.swift; path = AnimatingLine.swift; sourceTree = "<group>"; };
		C26088122856935B00B09DDB /* ChartType.swift */ = {isa = PBXFileReference; lastKnownFileType = sourcecode.swift; path = ChartType.swift; sourceTree = "<group>"; };
		C26088142856960000B09DDB /* SingleLine.swift */ = {isa = PBXFileReference; lastKnownFileType = sourcecode.swift; path = SingleLine.swift; sourceTree = "<group>"; };
		C26088172856963D00B09DDB /* Data.swift */ = {isa = PBXFileReference; lastKnownFileType = sourcecode.swift; path = Data.swift; sourceTree = "<group>"; };
		C260881B28569D1B00B09DDB /* InterpolationMethod.swift */ = {isa = PBXFileReference; lastKnownFileType = sourcecode.swift; path = InterpolationMethod.swift; sourceTree = "<group>"; };
		C260881F2856A34400B09DDB /* TwoBars.swift */ = {isa = PBXFileReference; lastKnownFileType = sourcecode.swift; path = TwoBars.swift; sourceTree = "<group>"; };
		C26088242856A45800B09DDB /* Square.swift */ = {isa = PBXFileReference; lastKnownFileType = sourcecode.swift; path = Square.swift; sourceTree = "<group>"; };
		C26088262856A95A00B09DDB /* ChartStrideBy.swift */ = {isa = PBXFileReference; lastKnownFileType = sourcecode.swift; path = ChartStrideBy.swift; sourceTree = "<group>"; };
		C260882A2856B3C500B09DDB /* AreaSimple.swift */ = {isa = PBXFileReference; lastKnownFileType = sourcecode.swift; path = AreaSimple.swift; sourceTree = "<group>"; };
		C260882D2856B4C900B09DDB /* SingleBar.swift */ = {isa = PBXFileReference; lastKnownFileType = sourcecode.swift; path = SingleBar.swift; sourceTree = "<group>"; };
		FC4ECCEF2865DE6E0008905E /* MultiLine.swift */ = {isa = PBXFileReference; lastKnownFileType = sourcecode.swift; path = MultiLine.swift; sourceTree = "<group>"; };
		FC4ECCF12865E3170008905E /* StackedArea.swift */ = {isa = PBXFileReference; lastKnownFileType = sourcecode.swift; path = StackedArea.swift; sourceTree = "<group>"; };
		FC5466C52857E0D700315632 /* SingleLineLollipop.swift */ = {isa = PBXFileReference; fileEncoding = 4; lastKnownFileType = sourcecode.swift; path = SingleLineLollipop.swift; sourceTree = "<group>"; };
		FC602023285B532C0089DBDC /* SingleBarThreshold.swift */ = {isa = PBXFileReference; lastKnownFileType = sourcecode.swift; path = SingleBarThreshold.swift; sourceTree = "<group>"; };
		FC8C2FE02859E64B00C334A9 /* README.md */ = {isa = PBXFileReference; lastKnownFileType = net.daringfireball.markdown; path = README.md; sourceTree = "<group>"; };
/* End PBXFileReference section */

/* Begin PBXFrameworksBuildPhase section */
		C22EB59728568D0B000B9F9A /* Frameworks */ = {
			isa = PBXFrameworksBuildPhase;
			buildActionMask = 2147483647;
			files = (
			);
			runOnlyForDeploymentPostprocessing = 0;
		};
		C22EB5A828568D0C000B9F9A /* Frameworks */ = {
			isa = PBXFrameworksBuildPhase;
			buildActionMask = 2147483647;
			files = (
			);
			runOnlyForDeploymentPostprocessing = 0;
		};
		C22EB5B228568D0C000B9F9A /* Frameworks */ = {
			isa = PBXFrameworksBuildPhase;
			buildActionMask = 2147483647;
			files = (
			);
			runOnlyForDeploymentPostprocessing = 0;
		};
/* End PBXFrameworksBuildPhase section */

/* Begin PBXGroup section */
		88B3E5CC285748E400840CAA /* RangeCharts */ = {
			isa = PBXGroup;
			children = (
				88B3E5CF2857493B00840CAA /* RangeSimple.swift */,
				5BC09FE22859526B00C2DB92 /* HeartRateRangeChart.swift */,
				52145C2F2864A34D00EB89D7 /* CandleStickChart.swift */,
			);
			path = RangeCharts;
			sourceTree = "<group>";
		};
		9691226D28594EB4001FCF65 /* PointCharts */ = {
			isa = PBXGroup;
			children = (
				9691226E28594EC5001FCF65 /* ScatterChart.swift */,
				2E8EA800285AA53F0040C591 /* VectorField.swift */,
			);
			path = PointCharts;
			sourceTree = "<group>";
		};
		C22EB59128568D0B000B9F9A = {
			isa = PBXGroup;
			children = (
				FC8C2FE02859E64B00C334A9 /* README.md */,
				262541172856A35B00A1E2EC /* Build.xcconfig */,
				C22EB59C28568D0B000B9F9A /* Swift Charts Examples */,
				C22EB5AE28568D0C000B9F9A /* Swift Charts ExamplesTests */,
				C22EB5B828568D0C000B9F9A /* Swift Charts ExamplesUITests */,
				C22EB59B28568D0B000B9F9A /* Products */,
			);
			sourceTree = "<group>";
			usesTabs = 0;
		};
		C22EB59B28568D0B000B9F9A /* Products */ = {
			isa = PBXGroup;
			children = (
				C22EB59A28568D0B000B9F9A /* Swift Charts Examples.app */,
				C22EB5AB28568D0C000B9F9A /* Swift Charts ExamplesTests.xctest */,
				C22EB5B528568D0C000B9F9A /* Swift Charts ExamplesUITests.xctest */,
			);
			name = Products;
			sourceTree = "<group>";
		};
		C22EB59C28568D0B000B9F9A /* Swift Charts Examples */ = {
			isa = PBXGroup;
			children = (
				C22EB59D28568D0B000B9F9A /* Swift_Charts_ExamplesApp.swift */,
				C22EB59F28568D0B000B9F9A /* ContentView.swift */,
				C26088232856A45200B09DDB /* Utilities */,
				C26088162856963600B09DDB /* Data */,
				C26088112856935500B09DDB /* Model */,
				C22EB5C828568EB5000B9F9A /* Charts */,
				C22EB5A128568D0C000B9F9A /* Assets.xcassets */,
				C22EB5A328568D0C000B9F9A /* Swift_Charts_Examples.entitlements */,
				C22EB5A428568D0C000B9F9A /* Preview Content */,
			);
			path = "Swift Charts Examples";
			sourceTree = "<group>";
		};
		C22EB5A428568D0C000B9F9A /* Preview Content */ = {
			isa = PBXGroup;
			children = (
				C22EB5A528568D0C000B9F9A /* Preview Assets.xcassets */,
			);
			path = "Preview Content";
			sourceTree = "<group>";
		};
		C22EB5AE28568D0C000B9F9A /* Swift Charts ExamplesTests */ = {
			isa = PBXGroup;
			children = (
				C22EB5AF28568D0C000B9F9A /* ChartScreenshotGenerator.swift */,
			);
			path = "Swift Charts ExamplesTests";
			sourceTree = "<group>";
		};
		C22EB5B828568D0C000B9F9A /* Swift Charts ExamplesUITests */ = {
			isa = PBXGroup;
			children = (
				C22EB5B928568D0C000B9F9A /* Swift_Charts_ExamplesUITests.swift */,
				C22EB5BB28568D0C000B9F9A /* Swift_Charts_ExamplesUITestsLaunchTests.swift */,
			);
			path = "Swift Charts ExamplesUITests";
			sourceTree = "<group>";
		};
		C22EB5C828568EB5000B9F9A /* Charts */ = {
			isa = PBXGroup;
			children = (
				9766517F285BB9C80079660D /* AccessibilityChartDescriptors.swift */,
				97A7B09428651B5B0069FFFE /* AccessibilityHelpers.swift */,
				C26088192856968400B09DDB /* LineCharts */,
				C260881D2856A32C00B09DDB /* BarCharts */,
				C26088282856B3AE00B09DDB /* AreaCharts */,
				88B3E5CC285748E400840CAA /* RangeCharts */,
				FC56C9A82857B8790044DDED /* HeatMap */,
				9691226D28594EB4001FCF65 /* PointCharts */,
			);
			path = Charts;
			sourceTree = "<group>";
		};
		C26088112856935500B09DDB /* Model */ = {
			isa = PBXGroup;
			children = (
				C26088122856935B00B09DDB /* ChartType.swift */,
				C260881B28569D1B00B09DDB /* InterpolationMethod.swift */,
				C26088262856A95A00B09DDB /* ChartStrideBy.swift */,
			);
			path = Model;
			sourceTree = "<group>";
		};
		C26088162856963600B09DDB /* Data */ = {
			isa = PBXGroup;
			children = (
				C26088172856963D00B09DDB /* Data.swift */,
				7425DF822858DF4300672F3B /* HealthData.swift */,
				52145C312864A60D00EB89D7 /* StockData.swift */,
				62FF3EFF2857EADF0022930C /* Grid.swift */,
			);
			path = Data;
			sourceTree = "<group>";
		};
		C26088192856968400B09DDB /* LineCharts */ = {
			isa = PBXGroup;
			children = (
				C26088142856960000B09DDB /* SingleLine.swift */,
				C23072882860D8FA00DA1CED /* AnimatingLine.swift */,
				FC5466C52857E0D700315632 /* SingleLineLollipop.swift */,
				88242C252858C17A00DDD8D0 /* HeartBeat.swift */,
				4EB65CFA2864E074009D49AA /* GradientLine.swift */,
				FC4ECCEF2865DE6E0008905E /* MultiLine.swift */,
			);
			path = LineCharts;
			sourceTree = "<group>";
		};
		C260881D2856A32C00B09DDB /* BarCharts */ = {
			isa = PBXGroup;
			children = (
				C260882D2856B4C900B09DDB /* SingleBar.swift */,
				FC602023285B532C0089DBDC /* SingleBarThreshold.swift */,
				C260881F2856A34400B09DDB /* TwoBars.swift */,
				2E5763C528576B1B006C7C36 /* PyramidChart.swift */,
				934A95032857D035009E29F4 /* OneDimensionalBar.swift */,
				84A8089C285E112E00B60AFB /* TimeSheetBar.swift */,
			);
			path = BarCharts;
			sourceTree = "<group>";
		};
		C26088232856A45200B09DDB /* Utilities */ = {
			isa = PBXGroup;
			children = (
				C26088242856A45800B09DDB /* Square.swift */,
			);
			path = Utilities;
			sourceTree = "<group>";
		};
		C26088282856B3AE00B09DDB /* AreaCharts */ = {
			isa = PBXGroup;
			children = (
				C260882A2856B3C500B09DDB /* AreaSimple.swift */,
				FC4ECCF12865E3170008905E /* StackedArea.swift */,
			);
			path = AreaCharts;
			sourceTree = "<group>";
		};
		FC56C9A82857B8790044DDED /* HeatMap */ = {
			isa = PBXGroup;
			children = (
				62FF3F012857EB530022930C /* HeatMap.swift */,
			);
			path = HeatMap;
			sourceTree = "<group>";
		};
/* End PBXGroup section */

/* Begin PBXNativeTarget section */
		C22EB59928568D0B000B9F9A /* Swift Charts Examples */ = {
			isa = PBXNativeTarget;
			buildConfigurationList = C22EB5BF28568D0C000B9F9A /* Build configuration list for PBXNativeTarget "Swift Charts Examples" */;
			buildPhases = (
				C22EB59628568D0B000B9F9A /* Sources */,
				C22EB59728568D0B000B9F9A /* Frameworks */,
				C22EB59828568D0B000B9F9A /* Resources */,
			);
			buildRules = (
			);
			dependencies = (
			);
			name = "Swift Charts Examples";
			productName = "Swift Charts Examples";
			productReference = C22EB59A28568D0B000B9F9A /* Swift Charts Examples.app */;
			productType = "com.apple.product-type.application";
		};
		C22EB5AA28568D0C000B9F9A /* Swift Charts ExamplesTests */ = {
			isa = PBXNativeTarget;
			buildConfigurationList = C22EB5C228568D0C000B9F9A /* Build configuration list for PBXNativeTarget "Swift Charts ExamplesTests" */;
			buildPhases = (
				C22EB5A728568D0C000B9F9A /* Sources */,
				C22EB5A828568D0C000B9F9A /* Frameworks */,
				C22EB5A928568D0C000B9F9A /* Resources */,
			);
			buildRules = (
			);
			dependencies = (
				C22EB5AD28568D0C000B9F9A /* PBXTargetDependency */,
			);
			name = "Swift Charts ExamplesTests";
			productName = "Swift Charts ExamplesTests";
			productReference = C22EB5AB28568D0C000B9F9A /* Swift Charts ExamplesTests.xctest */;
			productType = "com.apple.product-type.bundle.unit-test";
		};
		C22EB5B428568D0C000B9F9A /* Swift Charts ExamplesUITests */ = {
			isa = PBXNativeTarget;
			buildConfigurationList = C22EB5C528568D0C000B9F9A /* Build configuration list for PBXNativeTarget "Swift Charts ExamplesUITests" */;
			buildPhases = (
				C22EB5B128568D0C000B9F9A /* Sources */,
				C22EB5B228568D0C000B9F9A /* Frameworks */,
				C22EB5B328568D0C000B9F9A /* Resources */,
			);
			buildRules = (
			);
			dependencies = (
				C22EB5B728568D0C000B9F9A /* PBXTargetDependency */,
			);
			name = "Swift Charts ExamplesUITests";
			productName = "Swift Charts ExamplesUITests";
			productReference = C22EB5B528568D0C000B9F9A /* Swift Charts ExamplesUITests.xctest */;
			productType = "com.apple.product-type.bundle.ui-testing";
		};
/* End PBXNativeTarget section */

/* Begin PBXProject section */
		C22EB59228568D0B000B9F9A /* Project object */ = {
			isa = PBXProject;
			attributes = {
				BuildIndependentTargetsInParallel = 1;
				LastSwiftUpdateCheck = 1400;
				LastUpgradeCheck = 1400;
				TargetAttributes = {
					C22EB59928568D0B000B9F9A = {
						CreatedOnToolsVersion = 14.0;
					};
					C22EB5AA28568D0C000B9F9A = {
						CreatedOnToolsVersion = 14.0;
						TestTargetID = C22EB59928568D0B000B9F9A;
					};
					C22EB5B428568D0C000B9F9A = {
						CreatedOnToolsVersion = 14.0;
						TestTargetID = C22EB59928568D0B000B9F9A;
					};
				};
			};
			buildConfigurationList = C22EB59528568D0B000B9F9A /* Build configuration list for PBXProject "Swift Charts Examples" */;
			compatibilityVersion = "Xcode 14.0";
			developmentRegion = en;
			hasScannedForEncodings = 0;
			knownRegions = (
				en,
				Base,
			);
			mainGroup = C22EB59128568D0B000B9F9A;
			productRefGroup = C22EB59B28568D0B000B9F9A /* Products */;
			projectDirPath = "";
			projectRoot = "";
			targets = (
				C22EB59928568D0B000B9F9A /* Swift Charts Examples */,
				C22EB5AA28568D0C000B9F9A /* Swift Charts ExamplesTests */,
				C22EB5B428568D0C000B9F9A /* Swift Charts ExamplesUITests */,
			);
		};
/* End PBXProject section */

/* Begin PBXResourcesBuildPhase section */
		C22EB59828568D0B000B9F9A /* Resources */ = {
			isa = PBXResourcesBuildPhase;
			buildActionMask = 2147483647;
			files = (
				C22EB5A628568D0C000B9F9A /* Preview Assets.xcassets in Resources */,
				C22EB5A228568D0C000B9F9A /* Assets.xcassets in Resources */,
			);
			runOnlyForDeploymentPostprocessing = 0;
		};
		C22EB5A928568D0C000B9F9A /* Resources */ = {
			isa = PBXResourcesBuildPhase;
			buildActionMask = 2147483647;
			files = (
			);
			runOnlyForDeploymentPostprocessing = 0;
		};
		C22EB5B328568D0C000B9F9A /* Resources */ = {
			isa = PBXResourcesBuildPhase;
			buildActionMask = 2147483647;
			files = (
			);
			runOnlyForDeploymentPostprocessing = 0;
		};
/* End PBXResourcesBuildPhase section */

/* Begin PBXSourcesBuildPhase section */
		C22EB59628568D0B000B9F9A /* Sources */ = {
			isa = PBXSourcesBuildPhase;
			buildActionMask = 2147483647;
			files = (
				FC4ECCF02865DE6E0008905E /* MultiLine.swift in Sources */,
				C26088252856A45800B09DDB /* Square.swift in Sources */,
				934A95042857D035009E29F4 /* OneDimensionalBar.swift in Sources */,
				97665180285BB9C80079660D /* AccessibilityChartDescriptors.swift in Sources */,
				C260882B2856B3C500B09DDB /* AreaSimple.swift in Sources */,
				4EB65CFB2864E074009D49AA /* GradientLine.swift in Sources */,
				7425DF832858DF4300672F3B /* HealthData.swift in Sources */,
				C23072892860D8FA00DA1CED /* AnimatingLine.swift in Sources */,
				88B3E5D02857493B00840CAA /* RangeSimple.swift in Sources */,
<<<<<<< HEAD
				97A7B09528651B5B0069FFFE /* AccessibilityHelpers.swift in Sources */,
=======
				FC4ECCF22865E3170008905E /* StackedArea.swift in Sources */,
>>>>>>> c9ebb82e
				9691226F28594EC5001FCF65 /* ScatterChart.swift in Sources */,
				C22EB5A028568D0B000B9F9A /* ContentView.swift in Sources */,
				C260881C28569D1B00B09DDB /* InterpolationMethod.swift in Sources */,
				C26088202856A34400B09DDB /* TwoBars.swift in Sources */,
				52145C302864A34D00EB89D7 /* CandleStickChart.swift in Sources */,
				62FF3F022857EB530022930C /* HeatMap.swift in Sources */,
				FC5466C62857E0D700315632 /* SingleLineLollipop.swift in Sources */,
				C26088182856963D00B09DDB /* Data.swift in Sources */,
				84A8089D285E112E00B60AFB /* TimeSheetBar.swift in Sources */,
				88242C262858C17A00DDD8D0 /* HeartBeat.swift in Sources */,
				C260882E2856B4C900B09DDB /* SingleBar.swift in Sources */,
				C22EB59E28568D0B000B9F9A /* Swift_Charts_ExamplesApp.swift in Sources */,
				62FF3F002857EADF0022930C /* Grid.swift in Sources */,
				5BC09FE32859526B00C2DB92 /* HeartRateRangeChart.swift in Sources */,
				2E8EA801285AA53F0040C591 /* VectorField.swift in Sources */,
				2E5763C628576B1B006C7C36 /* PyramidChart.swift in Sources */,
				C26088132856935B00B09DDB /* ChartType.swift in Sources */,
				C26088152856960000B09DDB /* SingleLine.swift in Sources */,
				FC602024285B532C0089DBDC /* SingleBarThreshold.swift in Sources */,
				C26088272856A95A00B09DDB /* ChartStrideBy.swift in Sources */,
				52145C322864A60D00EB89D7 /* StockData.swift in Sources */,
			);
			runOnlyForDeploymentPostprocessing = 0;
		};
		C22EB5A728568D0C000B9F9A /* Sources */ = {
			isa = PBXSourcesBuildPhase;
			buildActionMask = 2147483647;
			files = (
				C22EB5B028568D0C000B9F9A /* ChartScreenshotGenerator.swift in Sources */,
			);
			runOnlyForDeploymentPostprocessing = 0;
		};
		C22EB5B128568D0C000B9F9A /* Sources */ = {
			isa = PBXSourcesBuildPhase;
			buildActionMask = 2147483647;
			files = (
				C22EB5BC28568D0C000B9F9A /* Swift_Charts_ExamplesUITestsLaunchTests.swift in Sources */,
				C22EB5BA28568D0C000B9F9A /* Swift_Charts_ExamplesUITests.swift in Sources */,
			);
			runOnlyForDeploymentPostprocessing = 0;
		};
/* End PBXSourcesBuildPhase section */

/* Begin PBXTargetDependency section */
		C22EB5AD28568D0C000B9F9A /* PBXTargetDependency */ = {
			isa = PBXTargetDependency;
			target = C22EB59928568D0B000B9F9A /* Swift Charts Examples */;
			targetProxy = C22EB5AC28568D0C000B9F9A /* PBXContainerItemProxy */;
		};
		C22EB5B728568D0C000B9F9A /* PBXTargetDependency */ = {
			isa = PBXTargetDependency;
			target = C22EB59928568D0B000B9F9A /* Swift Charts Examples */;
			targetProxy = C22EB5B628568D0C000B9F9A /* PBXContainerItemProxy */;
		};
/* End PBXTargetDependency section */

/* Begin XCBuildConfiguration section */
		C22EB5BD28568D0C000B9F9A /* Debug */ = {
			isa = XCBuildConfiguration;
			baseConfigurationReference = 262541172856A35B00A1E2EC /* Build.xcconfig */;
			buildSettings = {
				ALWAYS_SEARCH_USER_PATHS = NO;
				CLANG_ANALYZER_NONNULL = YES;
				CLANG_ANALYZER_NUMBER_OBJECT_CONVERSION = YES_AGGRESSIVE;
				CLANG_CXX_LANGUAGE_STANDARD = "gnu++17";
				CLANG_ENABLE_MODULES = YES;
				CLANG_ENABLE_OBJC_ARC = YES;
				CLANG_ENABLE_OBJC_WEAK = YES;
				CLANG_WARN_BLOCK_CAPTURE_AUTORELEASING = YES;
				CLANG_WARN_BOOL_CONVERSION = YES;
				CLANG_WARN_COMMA = YES;
				CLANG_WARN_CONSTANT_CONVERSION = YES;
				CLANG_WARN_DEPRECATED_OBJC_IMPLEMENTATIONS = YES;
				CLANG_WARN_DIRECT_OBJC_ISA_USAGE = YES_ERROR;
				CLANG_WARN_DOCUMENTATION_COMMENTS = YES;
				CLANG_WARN_EMPTY_BODY = YES;
				CLANG_WARN_ENUM_CONVERSION = YES;
				CLANG_WARN_INFINITE_RECURSION = YES;
				CLANG_WARN_INT_CONVERSION = YES;
				CLANG_WARN_NON_LITERAL_NULL_CONVERSION = YES;
				CLANG_WARN_OBJC_IMPLICIT_RETAIN_SELF = YES;
				CLANG_WARN_OBJC_LITERAL_CONVERSION = YES;
				CLANG_WARN_OBJC_ROOT_CLASS = YES_ERROR;
				CLANG_WARN_QUOTED_INCLUDE_IN_FRAMEWORK_HEADER = YES;
				CLANG_WARN_RANGE_LOOP_ANALYSIS = YES;
				CLANG_WARN_STRICT_PROTOTYPES = YES;
				CLANG_WARN_SUSPICIOUS_MOVE = YES;
				CLANG_WARN_UNGUARDED_AVAILABILITY = YES_AGGRESSIVE;
				CLANG_WARN_UNREACHABLE_CODE = YES;
				CLANG_WARN__DUPLICATE_METHOD_MATCH = YES;
				COPY_PHASE_STRIP = NO;
				DEBUG_INFORMATION_FORMAT = dwarf;
				ENABLE_STRICT_OBJC_MSGSEND = YES;
				ENABLE_TESTABILITY = YES;
				GCC_C_LANGUAGE_STANDARD = gnu11;
				GCC_DYNAMIC_NO_PIC = NO;
				GCC_NO_COMMON_BLOCKS = YES;
				GCC_OPTIMIZATION_LEVEL = 0;
				GCC_PREPROCESSOR_DEFINITIONS = (
					"DEBUG=1",
					"$(inherited)",
				);
				GCC_WARN_64_TO_32_BIT_CONVERSION = YES;
				GCC_WARN_ABOUT_RETURN_TYPE = YES_ERROR;
				GCC_WARN_UNDECLARED_SELECTOR = YES;
				GCC_WARN_UNINITIALIZED_AUTOS = YES_AGGRESSIVE;
				GCC_WARN_UNUSED_FUNCTION = YES;
				GCC_WARN_UNUSED_VARIABLE = YES;
				MTL_ENABLE_DEBUG_INFO = INCLUDE_SOURCE;
				MTL_FAST_MATH = YES;
				ONLY_ACTIVE_ARCH = YES;
				SWIFT_ACTIVE_COMPILATION_CONDITIONS = DEBUG;
				SWIFT_OPTIMIZATION_LEVEL = "-Onone";
			};
			name = Debug;
		};
		C22EB5BE28568D0C000B9F9A /* Release */ = {
			isa = XCBuildConfiguration;
			baseConfigurationReference = 262541172856A35B00A1E2EC /* Build.xcconfig */;
			buildSettings = {
				ALWAYS_SEARCH_USER_PATHS = NO;
				CLANG_ANALYZER_NONNULL = YES;
				CLANG_ANALYZER_NUMBER_OBJECT_CONVERSION = YES_AGGRESSIVE;
				CLANG_CXX_LANGUAGE_STANDARD = "gnu++17";
				CLANG_ENABLE_MODULES = YES;
				CLANG_ENABLE_OBJC_ARC = YES;
				CLANG_ENABLE_OBJC_WEAK = YES;
				CLANG_WARN_BLOCK_CAPTURE_AUTORELEASING = YES;
				CLANG_WARN_BOOL_CONVERSION = YES;
				CLANG_WARN_COMMA = YES;
				CLANG_WARN_CONSTANT_CONVERSION = YES;
				CLANG_WARN_DEPRECATED_OBJC_IMPLEMENTATIONS = YES;
				CLANG_WARN_DIRECT_OBJC_ISA_USAGE = YES_ERROR;
				CLANG_WARN_DOCUMENTATION_COMMENTS = YES;
				CLANG_WARN_EMPTY_BODY = YES;
				CLANG_WARN_ENUM_CONVERSION = YES;
				CLANG_WARN_INFINITE_RECURSION = YES;
				CLANG_WARN_INT_CONVERSION = YES;
				CLANG_WARN_NON_LITERAL_NULL_CONVERSION = YES;
				CLANG_WARN_OBJC_IMPLICIT_RETAIN_SELF = YES;
				CLANG_WARN_OBJC_LITERAL_CONVERSION = YES;
				CLANG_WARN_OBJC_ROOT_CLASS = YES_ERROR;
				CLANG_WARN_QUOTED_INCLUDE_IN_FRAMEWORK_HEADER = YES;
				CLANG_WARN_RANGE_LOOP_ANALYSIS = YES;
				CLANG_WARN_STRICT_PROTOTYPES = YES;
				CLANG_WARN_SUSPICIOUS_MOVE = YES;
				CLANG_WARN_UNGUARDED_AVAILABILITY = YES_AGGRESSIVE;
				CLANG_WARN_UNREACHABLE_CODE = YES;
				CLANG_WARN__DUPLICATE_METHOD_MATCH = YES;
				COPY_PHASE_STRIP = NO;
				DEBUG_INFORMATION_FORMAT = "dwarf-with-dsym";
				ENABLE_NS_ASSERTIONS = NO;
				ENABLE_STRICT_OBJC_MSGSEND = YES;
				GCC_C_LANGUAGE_STANDARD = gnu11;
				GCC_NO_COMMON_BLOCKS = YES;
				GCC_WARN_64_TO_32_BIT_CONVERSION = YES;
				GCC_WARN_ABOUT_RETURN_TYPE = YES_ERROR;
				GCC_WARN_UNDECLARED_SELECTOR = YES;
				GCC_WARN_UNINITIALIZED_AUTOS = YES_AGGRESSIVE;
				GCC_WARN_UNUSED_FUNCTION = YES;
				GCC_WARN_UNUSED_VARIABLE = YES;
				MTL_ENABLE_DEBUG_INFO = NO;
				MTL_FAST_MATH = YES;
				SWIFT_COMPILATION_MODE = wholemodule;
				SWIFT_OPTIMIZATION_LEVEL = "-O";
			};
			name = Release;
		};
		C22EB5C028568D0C000B9F9A /* Debug */ = {
			isa = XCBuildConfiguration;
			buildSettings = {
				ASSETCATALOG_COMPILER_APPICON_NAME = AppIcon;
				ASSETCATALOG_COMPILER_GLOBAL_ACCENT_COLOR_NAME = AccentColor;
				CODE_SIGN_ENTITLEMENTS = "Swift Charts Examples/Swift_Charts_Examples.entitlements";
				CODE_SIGN_IDENTITY = "Apple Development";
				CODE_SIGN_STYLE = Automatic;
				CURRENT_PROJECT_VERSION = 1;
				DEVELOPMENT_ASSET_PATHS = "\"Swift Charts Examples/Preview Content\"";
				DEVELOPMENT_TEAM = "";
				ENABLE_HARDENED_RUNTIME = YES;
				ENABLE_PREVIEWS = YES;
				GENERATE_INFOPLIST_FILE = YES;
				"INFOPLIST_KEY_UILaunchScreen_Generation[sdk=iphoneos*]" = YES;
				"INFOPLIST_KEY_UILaunchScreen_Generation[sdk=iphonesimulator*]" = YES;
				INFOPLIST_KEY_UISupportedInterfaceOrientations_iPad = "UIInterfaceOrientationPortrait UIInterfaceOrientationPortraitUpsideDown UIInterfaceOrientationLandscapeLeft UIInterfaceOrientationLandscapeRight";
				INFOPLIST_KEY_UISupportedInterfaceOrientations_iPhone = "UIInterfaceOrientationPortrait UIInterfaceOrientationLandscapeLeft UIInterfaceOrientationLandscapeRight";
				LD_RUNPATH_SEARCH_PATHS = "@executable_path/Frameworks";
				"LD_RUNPATH_SEARCH_PATHS[sdk=macosx*]" = "@executable_path/../Frameworks";
				MARKETING_VERSION = 1.0;
				PRODUCT_BUNDLE_IDENTIFIER = "com.goodsnooze.Swift-Charts-Examples";
				PRODUCT_NAME = "$(TARGET_NAME)";
				PROVISIONING_PROFILE_SPECIFIER = "";
				SDKROOT = auto;
				SWIFT_EMIT_LOC_STRINGS = YES;
				TARGETED_DEVICE_FAMILY = "1,2";
			};
			name = Debug;
		};
		C22EB5C128568D0C000B9F9A /* Release */ = {
			isa = XCBuildConfiguration;
			buildSettings = {
				ASSETCATALOG_COMPILER_APPICON_NAME = AppIcon;
				ASSETCATALOG_COMPILER_GLOBAL_ACCENT_COLOR_NAME = AccentColor;
				CODE_SIGN_ENTITLEMENTS = "Swift Charts Examples/Swift_Charts_Examples.entitlements";
				CODE_SIGN_IDENTITY = "Apple Development";
				CODE_SIGN_STYLE = Automatic;
				CURRENT_PROJECT_VERSION = 1;
				DEVELOPMENT_ASSET_PATHS = "\"Swift Charts Examples/Preview Content\"";
				DEVELOPMENT_TEAM = "";
				ENABLE_HARDENED_RUNTIME = YES;
				ENABLE_PREVIEWS = YES;
				GENERATE_INFOPLIST_FILE = YES;
				"INFOPLIST_KEY_UILaunchScreen_Generation[sdk=iphoneos*]" = YES;
				"INFOPLIST_KEY_UILaunchScreen_Generation[sdk=iphonesimulator*]" = YES;
				INFOPLIST_KEY_UISupportedInterfaceOrientations_iPad = "UIInterfaceOrientationPortrait UIInterfaceOrientationPortraitUpsideDown UIInterfaceOrientationLandscapeLeft UIInterfaceOrientationLandscapeRight";
				INFOPLIST_KEY_UISupportedInterfaceOrientations_iPhone = "UIInterfaceOrientationPortrait UIInterfaceOrientationLandscapeLeft UIInterfaceOrientationLandscapeRight";
				LD_RUNPATH_SEARCH_PATHS = "@executable_path/Frameworks";
				"LD_RUNPATH_SEARCH_PATHS[sdk=macosx*]" = "@executable_path/../Frameworks";
				MARKETING_VERSION = 1.0;
				PRODUCT_BUNDLE_IDENTIFIER = "com.goodsnooze.Swift-Charts-Examples";
				PRODUCT_NAME = "$(TARGET_NAME)";
				PROVISIONING_PROFILE_SPECIFIER = "";
				SDKROOT = auto;
				SWIFT_EMIT_LOC_STRINGS = YES;
				TARGETED_DEVICE_FAMILY = "1,2";
			};
			name = Release;
		};
		C22EB5C328568D0C000B9F9A /* Debug */ = {
			isa = XCBuildConfiguration;
			buildSettings = {
				ALWAYS_EMBED_SWIFT_STANDARD_LIBRARIES = YES;
				BUNDLE_LOADER = "$(TEST_HOST)";
				CODE_SIGN_STYLE = Automatic;
				CURRENT_PROJECT_VERSION = 1;
				DEVELOPMENT_TEAM = 8Q7TMPA46J;
				GENERATE_INFOPLIST_FILE = YES;
				MARKETING_VERSION = 1.0;
				PRODUCT_BUNDLE_IDENTIFIER = "com.goodsnooze.Swift-Charts-ExamplesTests";
				PRODUCT_NAME = "$(TARGET_NAME)";
				SDKROOT = auto;
				SWIFT_EMIT_LOC_STRINGS = NO;
				TARGETED_DEVICE_FAMILY = "1,2";
				TEST_HOST = "$(BUILT_PRODUCTS_DIR)/Swift Charts Examples.app/$(BUNDLE_EXECUTABLE_FOLDER_PATH)/Swift Charts Examples";
			};
			name = Debug;
		};
		C22EB5C428568D0C000B9F9A /* Release */ = {
			isa = XCBuildConfiguration;
			buildSettings = {
				ALWAYS_EMBED_SWIFT_STANDARD_LIBRARIES = YES;
				BUNDLE_LOADER = "$(TEST_HOST)";
				CODE_SIGN_STYLE = Automatic;
				CURRENT_PROJECT_VERSION = 1;
				DEVELOPMENT_TEAM = 8Q7TMPA46J;
				GENERATE_INFOPLIST_FILE = YES;
				MARKETING_VERSION = 1.0;
				PRODUCT_BUNDLE_IDENTIFIER = "com.goodsnooze.Swift-Charts-ExamplesTests";
				PRODUCT_NAME = "$(TARGET_NAME)";
				SDKROOT = auto;
				SWIFT_EMIT_LOC_STRINGS = NO;
				TARGETED_DEVICE_FAMILY = "1,2";
				TEST_HOST = "$(BUILT_PRODUCTS_DIR)/Swift Charts Examples.app/$(BUNDLE_EXECUTABLE_FOLDER_PATH)/Swift Charts Examples";
			};
			name = Release;
		};
		C22EB5C628568D0C000B9F9A /* Debug */ = {
			isa = XCBuildConfiguration;
			buildSettings = {
				ALWAYS_EMBED_SWIFT_STANDARD_LIBRARIES = YES;
				CODE_SIGN_STYLE = Automatic;
				CURRENT_PROJECT_VERSION = 1;
				DEVELOPMENT_TEAM = 8Q7TMPA46J;
				GENERATE_INFOPLIST_FILE = YES;
				MARKETING_VERSION = 1.0;
				PRODUCT_BUNDLE_IDENTIFIER = "com.goodsnooze.Swift-Charts-ExamplesUITests";
				PRODUCT_NAME = "$(TARGET_NAME)";
				SDKROOT = auto;
				SWIFT_EMIT_LOC_STRINGS = NO;
				TARGETED_DEVICE_FAMILY = "1,2";
				TEST_TARGET_NAME = "Swift Charts Examples";
			};
			name = Debug;
		};
		C22EB5C728568D0C000B9F9A /* Release */ = {
			isa = XCBuildConfiguration;
			buildSettings = {
				ALWAYS_EMBED_SWIFT_STANDARD_LIBRARIES = YES;
				CODE_SIGN_STYLE = Automatic;
				CURRENT_PROJECT_VERSION = 1;
				DEVELOPMENT_TEAM = 8Q7TMPA46J;
				GENERATE_INFOPLIST_FILE = YES;
				MARKETING_VERSION = 1.0;
				PRODUCT_BUNDLE_IDENTIFIER = "com.goodsnooze.Swift-Charts-ExamplesUITests";
				PRODUCT_NAME = "$(TARGET_NAME)";
				SDKROOT = auto;
				SWIFT_EMIT_LOC_STRINGS = NO;
				TARGETED_DEVICE_FAMILY = "1,2";
				TEST_TARGET_NAME = "Swift Charts Examples";
			};
			name = Release;
		};
/* End XCBuildConfiguration section */

/* Begin XCConfigurationList section */
		C22EB59528568D0B000B9F9A /* Build configuration list for PBXProject "Swift Charts Examples" */ = {
			isa = XCConfigurationList;
			buildConfigurations = (
				C22EB5BD28568D0C000B9F9A /* Debug */,
				C22EB5BE28568D0C000B9F9A /* Release */,
			);
			defaultConfigurationIsVisible = 0;
			defaultConfigurationName = Release;
		};
		C22EB5BF28568D0C000B9F9A /* Build configuration list for PBXNativeTarget "Swift Charts Examples" */ = {
			isa = XCConfigurationList;
			buildConfigurations = (
				C22EB5C028568D0C000B9F9A /* Debug */,
				C22EB5C128568D0C000B9F9A /* Release */,
			);
			defaultConfigurationIsVisible = 0;
			defaultConfigurationName = Release;
		};
		C22EB5C228568D0C000B9F9A /* Build configuration list for PBXNativeTarget "Swift Charts ExamplesTests" */ = {
			isa = XCConfigurationList;
			buildConfigurations = (
				C22EB5C328568D0C000B9F9A /* Debug */,
				C22EB5C428568D0C000B9F9A /* Release */,
			);
			defaultConfigurationIsVisible = 0;
			defaultConfigurationName = Release;
		};
		C22EB5C528568D0C000B9F9A /* Build configuration list for PBXNativeTarget "Swift Charts ExamplesUITests" */ = {
			isa = XCConfigurationList;
			buildConfigurations = (
				C22EB5C628568D0C000B9F9A /* Debug */,
				C22EB5C728568D0C000B9F9A /* Release */,
			);
			defaultConfigurationIsVisible = 0;
			defaultConfigurationName = Release;
		};
/* End XCConfigurationList section */
	};
	rootObject = C22EB59228568D0B000B9F9A /* Project object */;
}<|MERGE_RESOLUTION|>--- conflicted
+++ resolved
@@ -443,11 +443,8 @@
 				7425DF832858DF4300672F3B /* HealthData.swift in Sources */,
 				C23072892860D8FA00DA1CED /* AnimatingLine.swift in Sources */,
 				88B3E5D02857493B00840CAA /* RangeSimple.swift in Sources */,
-<<<<<<< HEAD
 				97A7B09528651B5B0069FFFE /* AccessibilityHelpers.swift in Sources */,
-=======
 				FC4ECCF22865E3170008905E /* StackedArea.swift in Sources */,
->>>>>>> c9ebb82e
 				9691226F28594EC5001FCF65 /* ScatterChart.swift in Sources */,
 				C22EB5A028568D0B000B9F9A /* ContentView.swift in Sources */,
 				C260881C28569D1B00B09DDB /* InterpolationMethod.swift in Sources */,
